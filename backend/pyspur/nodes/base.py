import json
from abc import ABC, abstractmethod
from hashlib import md5
from typing import Any, Dict, List, Optional, Type, cast

from pydantic import BaseModel, Field, create_model

from ..execution.workflow_execution_context import WorkflowExecutionContext
from ..schemas.workflow_schemas import WorkflowDefinitionSchema
from ..utils import pydantic_utils


class VisualTag(BaseModel):
    """Pydantic model for visual tag properties."""

    acronym: str = Field(...)
    color: str = Field(
        ..., pattern=r"^#(?:[0-9a-fA-F]{3}){1,2}$"
    )  # Hex color code validation using regex


class BaseNodeConfig(BaseModel):
    """Base class for node configuration models.

    Each node must define its output_schema.
    """

    output_schema: Dict[str, str] = Field(
        default={"output": "string"},
        title="Output schema",
        description="The schema for the output of the node",
    )
    output_json_schema: str = Field(
        default='{"type": "object", "properties": {"output": {"type": "string"} } }',
        title="Output JSON schema",
        description="The JSON schema for the output of the node",
    )
    has_fixed_output: bool = Field(
        default=False,
        description="Whether the node has a fixed output schema defined in config",
    )
    model_config = {
        "extra": "allow",
    }


class BaseNodeOutput(BaseModel):
    """Base class for all node outputs.

    Each node type will define its own output model that inherits from this.
    """

    pass


class BaseNodeInput(BaseModel):
    """Base class for node inputs.

    Each node's input model will be dynamically created based on its predecessor nodes,
    with fields named after node IDs and types being the corresponding NodeOutputModels.
    """

    pass


class BaseNode(ABC):
    """Base class for all nodes.

    Each node receives inputs as a Pydantic model where:
    - Field names are predecessor node IDs
    - Field types are the corresponding NodeOutputModels
    """

    name: str
    display_name: str = ""  # Will be used for config title, defaults to class name if not set
    logo: Optional[str] = None
    category: Optional[str] = None
    config_model: Type[BaseModel]
    output_model: Type[BaseNodeOutput]
    input_model: Type[BaseNodeInput]
    _config: BaseNodeConfig
    _input: BaseNodeInput
    _output: BaseNodeOutput
    visual_tag: VisualTag
    subworkflow: Optional[WorkflowDefinitionSchema]
    subworkflow_output: Optional[Dict[str, Any]]

    def __init__(
        self,
        name: str,
        config: BaseNodeConfig,
        context: Optional[WorkflowExecutionContext] = None,
    ) -> None:
        self.name = name
        self._config = config
        self.context = context
        self.subworkflow = None
        self.subworkflow_output = None
        if not hasattr(self, "visual_tag"):
            self.visual_tag = self.get_default_visual_tag()
        self.setup()

    def setup(self) -> None:
        """Define output_model and any other initialization.

        For dynamic schema nodes, these can be created based on self.config.
        """
        if self._config.has_fixed_output:
            schema = json.loads(self._config.output_json_schema)
            model = pydantic_utils.json_schema_to_model(
                schema, model_class_name=self.name, base_class=BaseNodeOutput
            )
            self.output_model = model  # type: ignore

    def create_output_model_class(self, output_schema: Dict[str, str]) -> Type[BaseNodeOutput]:
        """Dynamically creates an output model based on the node's output schema."""
        field_type_to_python_type = {
            "string": str,
            "str": str,
            "integer": int,
            "int": int,
            "number": float,
            "float": float,
            "boolean": bool,
            "bool": bool,
            "list": list,
            "dict": dict,
            "array": list,
            "object": dict,
        }
        return create_model(
            f"{self.name}",
            **{
                field_name: (
                    (field_type_to_python_type[field_type], ...)
                    if field_type in field_type_to_python_type
                    else (field_type, ...)  # try as is
                )
                for field_name, field_type in output_schema.items()
            },
            __base__=BaseNodeOutput,
            __config__=None,
            __doc__=f"Output model for {self.name} node",
            __module__=self.__module__,
            __validators__=None,
            __cls_kwargs__=None,
        )

    def create_composite_model_instance(
        self, model_name: str, instances: Dict[str, BaseModel]
    ) -> Type[BaseNodeInput]:
        """Create a new Pydantic model that combines all the given models based on their instances.

        Args:
<<<<<<< HEAD
=======
            model_name: The name of the new model.
>>>>>>> 0bb1dd3a
            instances: A dictionary of Pydantic model instances.

        Returns:
            A new Pydantic model with fields named after the keys of the dictionary.

        """
        # Create the new model class
        return create_model(
            model_name,
            **{key: (instance.__class__, ...) for key, instance in instances.items()},
            __base__=BaseNodeInput,
            __config__=None,
            __doc__=f"Input model for {self.name} node",
            __module__=self.__module__,
            __validators__=None,
            __cls_kwargs__=None,
        )

    async def __call__(
        self,
        input: (
            Dict[str, str | int | bool | float | Dict[str, Any] | List[Any]]
            | Dict[str, BaseNodeOutput]
            | Dict[str, BaseNodeInput]
            | BaseNodeInput
        ),
    ) -> BaseNodeOutput:
        """Validate inputs and run the node's logic.

        Args:
            input: Pydantic model containing predecessor
                outputs or a Dict[str<predecessor node name>, NodeOutputModel]

        Returns:
            The node's output model

        """
        if isinstance(input, dict):
            if all(isinstance(value, BaseNodeOutput) for value in input.values()) or all(
                isinstance(value, BaseNodeInput) for value in input.values()
            ):
<<<<<<< HEAD
                # Input is a dictionary of BaseNodeOutput or BaseNodeInput instances, creating a composite model
=======
                # Input is a dictionary of BaseNodeOutput or BaseNodeInput instances,
                # creating a composite model
>>>>>>> 0bb1dd3a
                composite_inputs: Dict[str, BaseModel] = cast(Dict[str, BaseModel], input)
                self.input_model = self.create_composite_model_instance(
                    model_name=self.input_model.__name__,
                    instances=composite_inputs,  # preserve original keys
                )
                data: Dict[str, Any] = {}
                for key, value in composite_inputs.items():
                    data[key] = value.model_dump()
                input = self.input_model.model_validate(data)
            else:
                # Input is a dictionary of primitive types
                self.input_model = pydantic_utils.create_model(
                    f"{self.name}Input",
                    **{field_name: (type(value), value) for field_name, value in input.items()},
                    __base__=BaseNodeInput,
                    __config__=None,
                    __doc__=f"Input model for {self.name} node",
                    __module__=self.__module__,
                    __validators__=None,
                    __cls_kwargs__=None,
                )
                input = self.input_model.model_validate(input)

        self._input = input
        result = await self.run(input)

        try:
            output_validated = self.output_model.model_validate(result.model_dump())
        except AttributeError:
            output_validated = self.output_model.model_validate(result)
        except Exception as e:
            # Print the result for better debuggability
            try:
                result_dump = result.model_dump() if hasattr(result, "model_dump") else result
                print(f"Validation failed for node {self.name}. Result: {result_dump}")
            except Exception as dump_error:
                print(
                    f"Validation failed for node {self.name}. Could not dump result: {dump_error}"
                )
                print(f"Result type: {type(result)}")
            raise ValueError(f"Output validation error in {self.name}: {e}") from e

        self._output = output_validated
        return output_validated

    @abstractmethod
    async def run(self, input: BaseModel) -> BaseModel:
        """Abstract method where the node's core logic is implemented.

        Args:
            input: Pydantic model containing predecessor outputs

        Returns:
            An instance compatible with output_model

        """
        pass

    @property
    def config(self) -> Any:
        """Return the node's configuration."""
        return self.config_model.model_validate(self._config.model_dump())

    def update_config(self, config: BaseNodeConfig) -> None:
        """Update the node's configuration."""
        self._config = config

    @property
    def input(self) -> Any:
        """Return the node's input."""
        return self.input_model.model_validate(self._input.model_dump())

    @property
    def output(self) -> Any:
        """Return the node's output."""
        return self.output_model.model_validate(self._output.model_dump())

    @classmethod
    def get_default_visual_tag(cls) -> VisualTag:
        """Set a default visual tag for the node."""
        # default acronym is the first letter of each word in the node name
        acronym = "".join([word[0] for word in cls.name.split("_")]).upper()

        # default color is randomly picked from a list of pastel colors
        colors = [
            "#007BFF",  # Electric Blue
            "#28A745",  # Emerald Green
            "#FFC107",  # Sunflower Yellow
            "#DC3545",  # Crimson Red
            "#6F42C1",  # Royal Purple
            "#FD7E14",  # Bright Orange
            "#20C997",  # Teal
            "#E83E8C",  # Hot Pink
            "#17A2B8",  # Cyan
            "#6610F2",  # Indigo
            "#8CC63F",  # Lime Green
            "#FF00FF",  # Magenta
            "#FFD700",  # Gold
            "#FF7F50",  # Coral
            "#40E0D0",  # Turquoise
            "#00BFFF",  # Deep Sky Blue
            "#FF5522",  # Orange
            "#FA8072",  # Salmon
            "#8A2BE2",  # Violet
        ]
        color = colors[int(md5(cls.__name__.encode()).hexdigest(), 16) % len(colors)]

        return VisualTag(acronym=acronym, color=color)<|MERGE_RESOLUTION|>--- conflicted
+++ resolved
@@ -152,10 +152,7 @@
         """Create a new Pydantic model that combines all the given models based on their instances.
 
         Args:
-<<<<<<< HEAD
-=======
             model_name: The name of the new model.
->>>>>>> 0bb1dd3a
             instances: A dictionary of Pydantic model instances.
 
         Returns:
@@ -197,12 +194,8 @@
             if all(isinstance(value, BaseNodeOutput) for value in input.values()) or all(
                 isinstance(value, BaseNodeInput) for value in input.values()
             ):
-<<<<<<< HEAD
-                # Input is a dictionary of BaseNodeOutput or BaseNodeInput instances, creating a composite model
-=======
                 # Input is a dictionary of BaseNodeOutput or BaseNodeInput instances,
                 # creating a composite model
->>>>>>> 0bb1dd3a
                 composite_inputs: Dict[str, BaseModel] = cast(Dict[str, BaseModel], input)
                 self.input_model = self.create_composite_model_instance(
                     model_name=self.input_model.__name__,
