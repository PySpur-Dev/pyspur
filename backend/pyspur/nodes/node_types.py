from typing import Dict, List

from ..schemas.node_type_schemas import NodeTypeSchema
from .registry import NodeRegistry

# Simple lists of supported and deprecated node types


SUPPORTED_NODE_TYPES = {
    "Input/Output": [
        {
            "node_type_name": "InputNode",
            "module": ".nodes.primitives.input",
            "class_name": "InputNode",
        },
        {
            "node_type_name": "OutputNode",
            "module": ".nodes.primitives.output",
            "class_name": "OutputNode",
        },
    ],
    "AI": [
        {
            "node_type_name": "SingleLLMCallNode",
            "module": ".nodes.llm.single_llm_call",
            "class_name": "SingleLLMCallNode",
        },
        {
            "node_type_name": "BestOfNNode",
            "module": ".nodes.llm.generative.best_of_n",
            "class_name": "BestOfNNode",
        },
        {
<<<<<<< HEAD
            "node_type_name": "ToolCallNode",
            "module": ".nodes.llm.tool_call_node",
            "class_name": "ToolCallNode",
        },
        # {
        #     "node_type_name": "LLMFunctionCallNode",
        #     "module": ".nodes.llm.function_call_node",
        #     "class_name": "LLMFunctionCallNode",
        # },
=======
            "node_type_name": "RetrieverNode",
            "module": ".nodes.llm.retriever",
            "class_name": "RetrieverNode",
        },
>>>>>>> 81578840
    ],
    "Code Execution": [
        {
            "node_type_name": "PythonFuncNode",
            "module": ".nodes.python.python_func",
            "class_name": "PythonFuncNode",
        },
    ],
    "Logic": [
        {
            "node_type_name": "RouterNode",
            "module": ".nodes.logic.router",
            "class_name": "RouterNode",
        },
        {
            "node_type_name": "CoalesceNode",
            "module": ".nodes.logic.coalesce",
            "class_name": "CoalesceNode",
        },
        {
            "node_type_name": "MergeNode",
            "module": ".nodes.logic.merge",
            "class_name": "MergeNode",
        },
        {
            "node_type_name": "StaticValueNode",
            "module": ".nodes.primitives.static_value",
            "class_name": "StaticValueNode",
        },
    ],
    "Experimental": [
        {
            "node_type_name": "ForLoopNode",
            "module": ".nodes.loops.for_loop_node",
            "class_name": "ForLoopNode",
        }
    ],
    "Integrations": [
        {
            "node_type_name": "SlackNotifyNode",
            "module": ".nodes.integrations.slack.slack_notify",
            "class_name": "SlackNotifyNode",
        },
        {
            "node_type_name": "GoogleSheetsReadNode",
            "module": ".nodes.integrations.google.google_sheets_read",
            "class_name": "GoogleSheetsReadNode",
        },
        {
            "node_type_name": "YouTubeTranscriptNode",
            "module": ".nodes.integrations.youtube.youtube_transcript",
            "class_name": "YouTubeTranscriptNode",
        },
        {
            "node_type_name": "GitHubListPullRequestsNode",
            "module": ".nodes.integrations.github.github_list_pull_requests",
            "class_name": "GitHubListPullRequestsNode",
        },
        {
            "node_type_name": "GitHubListRepositoriesNode",
            "module": ".nodes.integrations.github.github_list_repositories",
            "class_name": "GitHubListRepositoriesNode",
        },
        {
            "node_type_name": "GitHubGetRepositoryNode",
            "module": ".nodes.integrations.github.github_get_repository",
            "class_name": "GitHubGetRepositoryNode",
        },
        {
            "node_type_name": "GitHubSearchRepositoriesNode",
            "module": ".nodes.integrations.github.github_search_repositories",
            "class_name": "GitHubSearchRepositoriesNode",
        },
        {
            "node_type_name": "GitHubGetPullRequestNode",
            "module": ".nodes.integrations.github.github_get_pull_request",
            "class_name": "GitHubGetPullRequestNode",
        },
        {
            "node_type_name": "GitHubGetPullRequestChangesNode",
            "module": ".nodes.integrations.github.github_get_pull_request_changes",
            "class_name": "GitHubGetPullRequestChangesNode",
        },
        {
            "node_type_name": "GitHubCreateIssueNode",
            "module": ".nodes.integrations.github.github_create_issue",
            "class_name": "GitHubCreateIssueNode",
        },
        # {
        #     "node_type_name": "FirecrawlCrawlNode",
        #     "module": ".nodes.integrations.firecrawl.firecrawl_crawl",
        #     "class_name": "FirecrawlCrawlNode",
        # },
        # {
        #     "node_type_name": "FirecrawlScrapeNode",
        #     "module": ".nodes.integrations.firecrawl.firecrawl_scrape",
        #     "class_name": "FirecrawlScrapeNode",
        # },
        {
            "node_type_name": "JinaReaderNode",
            "module": ".nodes.integrations.jina.jina_reader",
            "class_name": "JinaReaderNode",
        },
        # Reddit nodes
        {
            "node_type_name": "RedditCreatePostNode",
            "module": ".nodes.integrations.reddit.reddit_create_post",
            "class_name": "RedditCreatePostNode",
        },
        {
            "node_type_name": "RedditGetTopPostsNode",
            "module": ".nodes.integrations.reddit.reddit_get_top_posts",
            "class_name": "RedditGetTopPostsNode",
        },
        {
            "node_type_name": "RedditGetUserInfoNode",
            "module": ".nodes.integrations.reddit.reddit_get_user_info",
            "class_name": "RedditGetUserInfoNode",
        },
        {
            "node_type_name": "RedditGetSubredditInfoNode",
            "module": ".nodes.integrations.reddit.reddit_get_subreddit_info",
            "class_name": "RedditGetSubredditInfoNode",
        },
        {
            "node_type_name": "RedditGetSubredditStatsNode",
            "module": ".nodes.integrations.reddit.reddit_get_subreddit_stats",
            "class_name": "RedditGetSubredditStatsNode",
        },
        {
            "node_type_name": "RedditGetTrendingSubredditsNode",
            "module": ".nodes.integrations.reddit.reddit_get_trending_subreddits",
            "class_name": "RedditGetTrendingSubredditsNode",
        },
    ],
    "Search": [
        {
            "node_type_name": "ExaSearchNode",
            "module": ".nodes.search.exa.search",
            "class_name": "ExaSearchNode",
        },
    ],
    "Tools": [
        {
            "node_type_name": "SendEmailNode",
            "module": ".nodes.email.send_email",
            "class_name": "SendEmailNode",
        },
    ],
}

DEPRECATED_NODE_TYPES = [
    {
        "node_type_name": "MCTSNode",
        "module": ".nodes.llm.mcts",
        "class_name": "MCTSNode",
    },
    {
        "node_type_name": "MixtureOfAgentsNode",
        "module": ".nodes.llm.mixture_of_agents",
        "class_name": "MixtureOfAgentsNode",
    },
    {
        "node_type_name": "SelfConsistencyNode",
        "module": ".nodes.llm.self_consistency",
        "class_name": "SelfConsistencyNode",
    },
    {
        "node_type_name": "TreeOfThoughtsNode",
        "module": ".nodes.llm.tree_of_thoughts",
        "class_name": "TreeOfThoughtsNode",
    },
    {
        "node_type_name": "StringOutputLLMNode",
        "module": ".nodes.llm.string_output_llm",
        "class_name": "StringOutputLLMNode",
    },
    {
        "node_type_name": "StructuredOutputNode",
        "module": ".nodes.llm.structured_output",
        "class_name": "StructuredOutputNode",
    },
    {
        "node_type_name": "AdvancedLLMNode",
        "module": ".nodes.llm.single_llm_call",
        "class_name": "SingleLLMCallNode",
    },
    {
        "node_type_name": "SubworkflowNode",
        "module": ".nodes.subworkflow.subworkflow_node",
        "class_name": "SubworkflowNode",
    },
    {
        "node_type_name": "BranchSolveMergeNode",
        "module": ".nodes.llm.generative.branch_solve_merge",
        "class_name": "BranchSolveMergeNode",
    },
]


def get_all_node_types() -> Dict[str, List[NodeTypeSchema]]:
    """Returns a dictionary of all available node types grouped by category."""
    node_type_groups: Dict[str, List[NodeTypeSchema]] = {}
    for group_name, node_types in SUPPORTED_NODE_TYPES.items():
        node_type_groups[group_name] = []
        for node_type_dict in node_types:
            node_type = NodeTypeSchema.model_validate(node_type_dict)
            node_type_groups[group_name].append(node_type)
    return node_type_groups


def is_valid_node_type(node_type_name: str) -> bool:
    """Checks if a node type is valid (supported, deprecated, or registered via decorator)."""
    # Check configured nodes first
    for node_types in SUPPORTED_NODE_TYPES.values():
        for node_type in node_types:
            if node_type["node_type_name"] == node_type_name:
                return True

    for node_type in DEPRECATED_NODE_TYPES:
        if node_type["node_type_name"] == node_type_name:
            return True

    # Check registry for decorator-registered nodes
    registered_nodes = NodeRegistry.get_registered_nodes()
    for nodes in registered_nodes.values():
        for node in nodes:
            if node["node_type_name"] == node_type_name:
                return True

    return False<|MERGE_RESOLUTION|>--- conflicted
+++ resolved
@@ -31,7 +31,11 @@
             "class_name": "BestOfNNode",
         },
         {
-<<<<<<< HEAD
+            "node_type_name": "RetrieverNode",
+            "module": ".nodes.llm.retriever",
+            "class_name": "RetrieverNode",
+        },
+        {
             "node_type_name": "ToolCallNode",
             "module": ".nodes.llm.tool_call_node",
             "class_name": "ToolCallNode",
@@ -41,12 +45,6 @@
         #     "module": ".nodes.llm.function_call_node",
         #     "class_name": "LLMFunctionCallNode",
         # },
-=======
-            "node_type_name": "RetrieverNode",
-            "module": ".nodes.llm.retriever",
-            "class_name": "RetrieverNode",
-        },
->>>>>>> 81578840
     ],
     "Code Execution": [
         {
