--- conflicted
+++ resolved
@@ -79,7 +79,7 @@
 
 class SingleLLMCallNodeOutput(BaseModel):
     """Output model for SingleLLMCallNode.
-    
+
     This class will be used as a base for dynamically generated output models.
     """
 
@@ -113,57 +113,35 @@
     few_shot_examples: Optional[List[Dict[str, str]]] = None
     url_variables: Optional[Dict[str, str]] = Field(
         None,
-        description="Optional mapping of URL types (image, video, pdf) to input schema variables for Gemini models",
-    )
-<<<<<<< HEAD
+        description=(
+            "Optional mapping of URL types (image, video, pdf)"
+            " to input schema variables for Gemini models"
+        ),
+    )
     output_json_schema: Optional[str] = None
+
+    enable_thinking: bool = Field(
+        False,
+        description="Whether to enable thinking mode for supported models",
+    )
+    thinking_budget_tokens: Optional[int] = Field(
+        None,
+        description="Budget tokens for thinking mode when enabled",
+    )
+    enable_message_history: bool = Field(
+        False,
+        description="Whether to include message history from input in the LLM request",
+    )
+    message_history_variable: Optional[str] = Field(
+        None,
+        description="Input variable containing message history (e.g., 'message_history')",
+    )
 
     def model_post_init(self, _: Any) -> None:
         """Initialize after Pydantic model initialization."""
         super().model_post_init(_)
         # Set display name
         self.display_name = "Single LLM Call"
-=======
-    enable_thinking: bool = Field(
-        False,
-        description="Whether to enable thinking mode for supported models",
-    )
-    thinking_budget_tokens: Optional[int] = Field(
-        None,
-        description="Budget tokens for thinking mode when enabled",
-    )
-    enable_message_history: bool = Field(
-        False,
-        description="Whether to include message history from input in the LLM request",
-    )
-    message_history_variable: Optional[str] = Field(
-        None,
-        description="Input variable containing message history (e.g., 'message_history')",
-    )
-
-
-class SingleLLMCallNodeInput(BaseNodeInput):
-    """We allow any/all extra fields, so that the entire dictionary passed in
-    is available in `input.model_dump()`.
-    """
-
-    class Config:
-        extra = "allow"
-
-
-class SingleLLMCallNodeOutput(BaseNodeOutput):
-    pass
-
-
-class SingleLLMCallNode(BaseNode):
-    """Node type for calling an LLM with structured i/o and support for params in system prompt and user_input."""
-
-    name = "single_llm_call_node"
-    display_name = "Single LLM Call"
-    config_model = SingleLLMCallNodeConfig
-    input_model = SingleLLMCallNodeInput
-    output_model = SingleLLMCallNodeOutput
->>>>>>> 81776b27
 
     def setup(self) -> None:
         """Set up the node, including creating the output model if needed."""
@@ -198,11 +176,11 @@
             raise e
 
         # Extract message history from input if enabled
-        history = None
-        if self.config.enable_message_history and self.config.message_history_variable:
+        history: Optional[List[Dict[str, str]]] = None
+        if self.enable_message_history and self.message_history_variable:
             try:
                 # Try to get history from the specified variable
-                history_var = self.config.message_history_variable
+                history_var = self.message_history_variable
                 if "." in history_var:
                     # Handle nested fields (e.g., "input_node.message_history")
                     history = get_nested_field(history_var, input)
@@ -210,11 +188,8 @@
                     # Direct field access
                     history = raw_input_dict.get(history_var)
 
-                if history is not None and not isinstance(history, list):
-                    print(
-                        f"[WARNING] Message history must be a list, but got {type(history).__name__}"
-                    )
-                    history = None
+                assert isinstance(history, list) or history is None
+
             except Exception as e:
                 print(f"[ERROR] Failed to extract message history: {e}")
                 history = None
@@ -222,12 +197,8 @@
         messages = create_messages(
             system_message=system_message,
             user_message=user_message,
-<<<<<<< HEAD
             few_shot_examples=self.few_shot_examples,
-=======
-            few_shot_examples=self.config.few_shot_examples,
             history=history,
->>>>>>> 81776b27
         )
 
         model_name = LLMModels(self.llm_info.model).value
@@ -245,19 +216,21 @@
 
         # Prepare thinking parameters if enabled
         thinking_params = None
-        if self.config.enable_thinking:
+        if self.enable_thinking:
             model_info = LLMModels.get_model_info(model_name)
             if model_info and model_info.constraints.supports_thinking:
                 thinking_params = {
                     "type": "enabled",
-                    "budget_tokens": self.config.thinking_budget_tokens
+                    "budget_tokens": self.thinking_budget_tokens
                     or model_info.constraints.thinking_budget_tokens
                     or 1024,
                 }
 
         try:
             # Ensure temperature and max_tokens are not None
-            temperature = self.llm_info.temperature if self.llm_info.temperature is not None else 0.7
+            temperature = (
+                self.llm_info.temperature if self.llm_info.temperature is not None else 0.7
+            )
             max_tokens = self.llm_info.max_tokens if self.llm_info.max_tokens is not None else 1024
 
             assistant_message_str = await generate_text(
@@ -267,12 +240,8 @@
                 max_tokens=max_tokens,
                 json_mode=True,
                 url_variables=url_vars,
-<<<<<<< HEAD
                 output_json_schema=self.output_json_schema,
-=======
-                output_json_schema=self.config.output_json_schema,
                 thinking=thinking_params,
->>>>>>> 81776b27
             )
         except Exception as e:
             error_str = str(e)
@@ -294,7 +263,10 @@
                     error_message = "Rate limit exceeded. Please try again in a few minutes."
                 elif "context length" in error_str.lower() or "maximum token" in error_str.lower():
                     error_type = "context_length"
-                    error_message = "Input is too long for the model's context window. Please reduce the input length."
+                    error_message = (
+                        "Input is too long for the model's context"
+                        " window. Please reduce the input length."
+                    )
                 elif (
                     "invalid api key" in error_str.lower() or "authentication" in error_str.lower()
                 ):
@@ -318,7 +290,7 @@
                             "original_error": error_str,
                         }
                     )
-                )
+                ) from e
             raise e
 
         try:
@@ -343,7 +315,7 @@
                             "assistant_message_str": assistant_message_str,
                         }
                     )
-                )
+                ) from inner_e
 
         # Validate and return
         assistant_message = self._output_model.model_validate(assistant_message_dict)
@@ -352,13 +324,11 @@
 
 if __name__ == "__main__":
     import asyncio
-
 
     async def test_llm_nodes():
         # Example 1: Simple test case with a basic user message
         simple_llm_node = SingleLLMCallNode(
             name="WeatherBot",
-<<<<<<< HEAD
             llm_info=ModelInfo(model=LLMModels.GPT_4O, temperature=0.4, max_tokens=100),
             system_message="You are a helpful assistant.",
             user_message="Hello, my name is {{ name }}. I want to ask: {{ question }}",
@@ -372,28 +342,11 @@
                     },
                     "required": ["answer", "name_of_user"],
                 }
-=======
-            config=SingleLLMCallNodeConfig(
-                llm_info=ModelInfo(model=LLMModels.GPT_4O, temperature=0.4, max_tokens=100),
-                system_message="You are a helpful assistant.",
-                user_message="Hello, my name is {{ name }}. I want to ask: {{ question }}",
-                url_variables=None,
-                enable_thinking=False,
-                thinking_budget_tokens=None,
-                enable_message_history=False,
-                message_history_variable=None,
-                output_json_schema=json.dumps(
-                    {
-                        "type": "object",
-                        "properties": {
-                            "answer": {"type": "string"},
-                            "name_of_user": {"type": "string"},
-                        },
-                        "required": ["answer", "name_of_user"],
-                    }
-                ),
->>>>>>> 81776b27
             ),
+            enable_thinking=False,
+            thinking_budget_tokens=None,
+            enable_message_history=False,
+            message_history_variable=None,
         )
 
         # Create a simple input model
@@ -402,8 +355,7 @@
             question: str
 
         input_data = SimpleInput(
-            name="Alice",
-            question="What is the weather like in New York in January?"
+            name="Alice", question="What is the weather like in New York in January?"
         )
 
         print("[DEBUG] Testing simple_llm_node now...")
@@ -413,39 +365,37 @@
         # Example 2: Using message history
         chat_llm_node = SingleLLMCallNode(
             name="ChatBot",
-            config=SingleLLMCallNodeConfig(
-                llm_info=ModelInfo(model=LLMModels.GPT_4O, temperature=0.7, max_tokens=100),
-                system_message="You are a helpful and friendly assistant. Maintain conversation context.",
-                user_message="{{ user_message }}",
-                url_variables=None,
-                enable_thinking=False,
-                thinking_budget_tokens=None,
-                enable_message_history=True,
-                message_history_variable="message_history",
-                output_json_schema=json.dumps(
-                    {
-                        "type": "object",
-                        "properties": {"assistant_message": {"type": "string"}},
-                        "required": ["assistant_message"],
-                    }
-                ),
+            llm_info=ModelInfo(model=LLMModels.GPT_4O, temperature=0.7, max_tokens=100),
+            system_message="You're a helpful and friendly assistant. Maintain conversation context",
+            user_message="{{ user_message }}",
+            url_variables=None,
+            enable_thinking=False,
+            thinking_budget_tokens=None,
+            enable_message_history=True,
+            message_history_variable="message_history",
+            output_json_schema=json.dumps(
+                {
+                    "type": "object",
+                    "properties": {"assistant_message": {"type": "string"}},
+                    "required": ["assistant_message"],
+                }
             ),
         )
 
         # Create input with message history
-        chat_input = create_model(
-            "ChatInput",
-            user_message=(str, ...),
-            message_history=(list, ...),
-            __base__=BaseNodeInput,
-        ).model_validate(
+        class ChatInput(BaseModel):
+            user_message: str
+            message_history: List[Dict[str, str]]
+
+        chat_input = ChatInput.model_validate(
             {
                 "user_message": "What's the capital of France?",
                 "message_history": [
                     {"role": "user", "content": "Hello, can you help me with geography questions?"},
                     {
                         "role": "assistant",
-                        "content": "Of course! I'd be happy to help with geography questions. What would you like to know?",
+                        "content": "Of course! I'd be happy to help with geography questions. \
+                            What would you like to know?",
                     },
                 ],
             }
