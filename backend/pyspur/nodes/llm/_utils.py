# type: ignore
import base64
import json
import logging
import os
import re
from typing import Any, Callable, Dict, List, Optional, cast

import litellm
from docx2python import docx2python
from dotenv import load_dotenv
from litellm import acompletion
from litellm.types.utils import Message
from ollama import AsyncClient
from pydantic import BaseModel, Field
from tenacity import AsyncRetrying, stop_after_attempt, wait_random_exponential

from ...utils.file_utils import encode_file_to_base64_data_url
from ...utils.mime_types_utils import get_mime_type_for_url
from ...utils.path_utils import is_external_url, resolve_file_path
from ._model_info import LLMModels
from ._providers import OllamaOptions, setup_azure_configuration
from ...api.mcp_management import get_mcp_client
from ...nodes.factory import NodeFactory

# uncomment for debugging litellm issues
# litellm.set_verbose=True
load_dotenv()

# Enable parameter dropping for unsupported parameters
litellm.drop_params = True

# Clean up Azure API base URL if needed
azure_api_base = os.getenv("AZURE_OPENAI_API_BASE", "").rstrip("/")
if azure_api_base.endswith("/openai"):
    azure_api_base = azure_api_base.rstrip("/openai")
os.environ["AZURE_OPENAI_API_BASE"] = azure_api_base

# Set OpenAI base URL if provided
openai_base_url = os.getenv("OPENAI_API_BASE")
if openai_base_url:
    litellm.api_base = openai_base_url

# If Azure OpenAi is configured, set it as the default provider
if os.getenv("AZURE_OPENAI_API_KEY"):
    litellm.api_key = os.getenv("AZURE_OPENAI_API_KEY")


class ModelInfo(BaseModel):
    model: LLMModels = Field(LLMModels.GPT_4O, description="The LLM model to use for completion")
    max_tokens: Optional[int] = Field(
        ...,
        ge=1,
        le=65536,
        description="Maximum number of tokens the model can generate",
    )
    temperature: Optional[float] = Field(
        default=0.7,
        ge=0.0,
        le=1.0,
        description="Temperature for randomness, between 0.0 and 1.0",
    )
    top_p: Optional[float] = Field(
        default=0.9,
        ge=0.0,
        le=1.0,
        description="Top-p sampling value, between 0.0 and 1.0",
    )


def create_messages(
    system_message: str,
    user_message: str,
    few_shot_examples: Optional[List[Dict[str, str]]] = None,
    history: Optional[List[Dict[str, str]]] = None,
) -> List[Dict[str, str]]:
    messages = [{"role": "system", "content": system_message}]
    if few_shot_examples:
        for example in few_shot_examples:
            messages.append({"role": "user", "content": example["input"]})
            messages.append({"role": "assistant", "content": example["output"]})
    if history:
        messages.extend(history)
    messages.append({"role": "user", "content": user_message})
    return messages


def create_messages_with_images(
    system_message: str,
    base64_image: str,
    user_message: str = "",
    few_shot_examples: Optional[List[Dict]] = None,
    history: Optional[List[Dict]] = None,
) -> List[Dict[str, str]]:
    messages = [
        {
            "role": "system",
            "content": [{"type": "text", "text": system_message}],
        }
    ]
    if few_shot_examples:
        for example in few_shot_examples:
            messages.append(
                {
                    "role": "user",
                    "content": [{"type": "text", "text": example["input"]}],
                }
            )
            messages.append(
                {
                    "role": "user",
                    "content": [
                        {
                            "type": "image_url",
                            "image_url": {"url": example["img"]},
                        }
                    ],
                }
            )
            messages.append(
                {
                    "role": "assistant",
                    "content": [{"type": "text", "text": example["output"]}],
                }
            )
    if history:
        messages.extend(history)
    messages.append(
        {
            "role": "user",
            "content": [{"type": "image_url", "image_url": {"url": base64_image}}],
        }
    )
    if user_message:
        messages[-1]["content"].append({"type": "text", "text": user_message})
    return messages


def async_retry(*dargs, **dkwargs):
    def decorator(f: Callable) -> Callable:
        r = AsyncRetrying(*dargs, **dkwargs)

        async def wrapped_f(*args, **kwargs):
            async for attempt in r:
                with attempt:
                    return await f(*args, **kwargs)

        return wrapped_f

    return decorator


@async_retry(
    wait=wait_random_exponential(min=30, max=120),
    stop=stop_after_attempt(3),
    retry=lambda e: not isinstance(
        e,
        (
            litellm.exceptions.AuthenticationError,
            ValueError,
            litellm.exceptions.RateLimitError,
        ),
    ),
)
async def completion_with_backoff(**kwargs) -> Message:
    """Call the LLM completion endpoint with backoff.

    Supports Azure OpenAI, standard OpenAI, or Ollama based on the model name.
    """
    try:
        model = kwargs.get("model", "")
        logging.info("=== LLM Request Configuration ===")
        logging.info(f"Requested Model: {model}")

        # Use Azure if either 'azure/' is prefixed or if an Azure API key
        # is provided and not using Ollama
        if model.startswith("azure/") or (
            os.getenv("AZURE_OPENAI_API_KEY") and not model.startswith("ollama/")
        ):
            azure_kwargs = setup_azure_configuration(kwargs)
            logging.info(f"Using Azure config for model: {azure_kwargs['model']}")
            try:
                response = await acompletion(**azure_kwargs, drop_params=True)
                return response.choices[0].message.content
            except Exception as e:
                logging.error(f"Error calling Azure OpenAI: {e}")
                raise

        elif model.startswith("ollama/"):
            logging.info("=== Ollama Configuration ===")
            response = await acompletion(**kwargs, drop_params=True)
            return response.choices[0].message
        else:
            logging.info("=== Standard Configuration ===")
            response = await acompletion(**kwargs, drop_params=True)
<<<<<<< HEAD
            # print(response)
            return response.choices[0].message.content
=======
            return response.choices[0].message
>>>>>>> 0fbbaaa7

    except Exception as e:
        logging.error("=== LLM Request Error ===")
        # Create a save copy of kwargs without sensitive information
        save_config = kwargs.copy()
        save_config["api_key"] = "********" if "api_key" in save_config else None
        logging.error(f"Error occurred with configuration: {save_config}")
        logging.error(f"Error type: {type(e).__name__}")
        logging.error(f"Error message: {str(e)}")
        if hasattr(e, "response"):
            logging.error(f"Response status: {getattr(e.response, 'status_code', 'N/A')}")
            logging.error(f"Response body: {getattr(e.response, 'text', 'N/A')}")
        raise e


def sanitize_json_schema(schema: Dict[str, Any]) -> Dict[str, Any]:
    """Make a JSON schema compatible with the LLM providers.

    * sets "additionalProperties" to False
    * adds all properties to the "required" list recursively
    """
    if "additionalProperties" not in schema:
        schema["additionalProperties"] = False
    if "properties" in schema:
        for key, value in schema["properties"].items():
            if "required" not in schema:
                schema["required"] = []
            if key not in schema["required"]:
                schema["required"].append(key)
            sanitize_json_schema(value)
    return schema


async def generate_text(
    messages: List[Dict[str, str]],
    model_name: str,
    temperature: float = 0.5,
    json_mode: bool = False,
    max_tokens: int = 16384,
    api_base: Optional[str] = None,
    url_variables: Optional[Dict[str, str]] = None,
    output_json_schema: Optional[str] = None,
    tools: Optional[List[Dict[str, Any]]] = None,
    tool_choice: Optional[str] = "auto",
    thinking: Optional[Dict[str, Any]] = None,
<<<<<<< HEAD
) -> str:
    # print(functions)
=======
) -> Message:
    """Generate text using the specified LLM model.

    Args:
        messages: List of message dictionaries with 'role' and 'content'
        model_name: Name of the LLM model to use
        temperature: Temperature for randomness, between 0.0 and 1.0
        json_mode: Flag to indicate if JSON output is required
        max_tokens: Maximum number of tokens the model can generate
        api_base: Base URL for the API
        url_variables: Dictionary of URL variables for file inputs
        output_json_schema: JSON schema for the output format
        tools: List of function schemas for function calling
        tool_choice: By default the model will determine when and how many tools to use. You can
            force specific behavior with the tool_choice parameter.
            auto: (Default) Call zero, one, or multiple functions. tool_choice: "auto"
            required: Call one or more functions. tool_choice: "required"
            Forced Function: Call exactly one specific function.
                tool_choice: {"type": "function", "function": {"name": "get_weather"}}

        thinking: Thinking parameters for the model

    """
>>>>>>> 0fbbaaa7
    kwargs = {
        "model": model_name,
        "max_tokens": max_tokens,
        "messages": messages,
        "temperature": temperature,
    }

    # Add function calling parameters if provided
<<<<<<< HEAD
    if functions:
        kwargs["tools"] = functions
        if function_call:
            kwargs["tool_choice"] = function_call

    # print("kwargs", kwargs)
=======
    if tools:
        kwargs["tools"] = tools
        if tool_choice:
            kwargs["tool_choice"] = tool_choice
>>>>>>> 0fbbaaa7

    # Get model info to check capabilities
    model_info = LLMModels.get_model_info(model_name)

    # Only add thinking parameters if explicitly requested and supported by the model
    if thinking and model_info and model_info.constraints.supports_thinking:
        kwargs["thinking"] = thinking

    if model_name == "deepseek/deepseek-reasoner":
        kwargs.pop("temperature")

    # Get model info to check if it supports JSON output
    if model_info and not model_info.constraints.supports_temperature:
        kwargs.pop("temperature", None)
    if model_info and not model_info.constraints.supports_max_tokens:
        kwargs.pop("max_tokens", None)
    supports_json = model_info and model_info.constraints.supports_JSON_output

    # Only process JSON schema if the model supports it
    if supports_json:
        if output_json_schema is None:
            output_json_schema = {
                "type": "object",
                "properties": {"output": {"type": "string"}},
                "required": ["output"],
            }
        elif output_json_schema.strip() != "":
            output_json_schema = json.loads(output_json_schema)
            output_json_schema = sanitize_json_schema(output_json_schema)
        else:
            raise ValueError("Invalid output schema", output_json_schema)
        output_json_schema["additionalProperties"] = False

        # check if the model supports response format
        if "response_format" in litellm.get_supported_openai_params(
            model=model_name, custom_llm_provider=model_info.provider
        ):
            if litellm.supports_response_schema(
                model=model_name, custom_llm_provider=model_info.provider
            ) or model_name.startswith("anthropic"):
                if "name" not in output_json_schema and "schema" not in output_json_schema:
                    output_json_schema = {
                        "schema": output_json_schema,
                        "strict": True,
                        "name": "output",
                    }
                kwargs["response_format"] = {
                    "type": "json_schema",
                    "json_schema": output_json_schema,
                }
            else:
                kwargs["response_format"] = {"type": "json_object"}
                schema_for_prompt = json.dumps(output_json_schema)
                system_message = next(
                    message for message in messages if message["role"] == "system"
                )
                system_message["content"] += (
                    "\nYou must respond with valid JSON only."
                    + " No other text before or after the JSON Object."
                    + "The JSON Object must adhere to this schema: "
                    + schema_for_prompt
                )

    if json_mode and supports_json:
        if model_name.startswith("ollama"):
            if api_base is None:
                api_base = os.getenv("OLLAMA_BASE_URL")
            options = OllamaOptions(temperature=temperature, max_tokens=max_tokens)
            raw_response = await ollama_with_backoff(
                model=model_name,
                options=options,
                messages=messages,
                format="json",
                api_base=api_base,
            )
            response = raw_response
            message_response = Message(
                content=json.dumps(raw_response),
                tool_calls=[],
            )
        # Handle inputs with URL variables
        elif url_variables:
            # check if the mime type is supported
            mime_type = get_mime_type_for_url(url_variables["image"])
            if not model_info.constraints.is_mime_type_supported(mime_type):
                raise ValueError(
                    f"""Unsupported file type: "{mime_type.value}" for model {model_name}."""
                    f""" Supported types: {
                        [mime.value for mime in model_info.constraints.supported_mime_types]
                    }"""
                )

            # Transform messages to include URL content
            transformed_messages = []
            for msg in messages:
                if msg["role"] == "user":
                    content = [{"type": "text", "text": msg["content"]}]
                    # Add any URL variables as image_url or other supported types
                    for _, url in url_variables.items():
                        if url:  # Only add if URL is provided
                            # Check if the URL is a base64 data URL
                            if is_external_url(url) or url.startswith("data:"):
                                content.append(
                                    {
                                        "type": "image_url",
                                        "image_url": {"url": url},
                                    }
                                )
                            else:
                                # For file paths, encode the file with appropriate MIME type
                                try:
                                    # Use the new path resolution utility
                                    file_path = resolve_file_path(url)
                                    logging.info(f"Reading file from: {file_path}")

                                    # Check if file is a DOCX file
                                    if str(file_path).lower().endswith(".docx"):
                                        # Convert DOCX to XML
                                        xml_content = convert_docx_to_xml(str(file_path))
                                        # Encode the XML content directly
                                        data_url = f"data:text/xml;base64,{
                                            base64.b64encode(xml_content.encode()).decode()
                                        }"
                                    else:
                                        data_url = encode_file_to_base64_data_url(str(file_path))

                                    content.append(
                                        {
                                            "type": "image_url",
                                            "image_url": {"url": data_url},
                                        }
                                    )
                                except Exception as e:
                                    logging.error(f"Error reading file {url}: {str(e)}")
                                    raise
                    msg["content"] = content
                transformed_messages.append(msg)
            kwargs["messages"] = transformed_messages
            message_response: Message = await completion_with_backoff(**kwargs)
            response = message_response.content
            raw_response = response
        else:
            message_response: Message = await completion_with_backoff(**kwargs)
            response = message_response.content
            raw_response = response
    else:
        if model_name.startswith("ollama"):
            if api_base is None:
                api_base = os.getenv("OLLAMA_BASE_URL")
            kwargs["api_base"] = api_base
        message_response: Message = await completion_with_backoff(**kwargs)
        response = message_response.content

    # For models that don't support JSON output, wrap the response in a JSON structure
    if not supports_json:
        sanitized_response = response.replace('"', '\\"').replace("\n", "\\n")
        if model_info and model_info.constraints.supports_reasoning:
            separator = model_info.constraints.reasoning_separator
            sanitized_response = re.sub(separator, "", sanitized_response, flags=re.DOTALL)

        # Check for provider-specific fields
        if hasattr(raw_response, "choices") and len(raw_response.choices) > 0:
            if hasattr(raw_response.choices[0].message, "provider_specific_fields"):
                provider_fields = raw_response.choices[0].message.provider_specific_fields
                message_response.content = json.dumps(
                    {
                        "output": sanitized_response,
                        "provider_specific_fields": provider_fields,
                    }
                )
                return message_response
        message_response.content = f'{{"output": "{sanitized_response}"}}'
        return message_response

    # Ensure response is valid JSON for models that support it
    if supports_json:
        try:
            if message_response.tool_calls and len(message_response.tool_calls) > 0:
                # If the model made tool calls, return the raw response
                return message_response
            else:
                # Attempt to parse the response as JSON to validate it
                _ = json.loads(response)
                return message_response
        except json.JSONDecodeError:
            logging.error(f"Response is not valid JSON: {response}")
            # Try to fix common json issues
            if not response.startswith("{"):
                # Extract JSON if there is extra text
                json_match = re.search(r"\{.*\}", response, re.DOTALL)
                if json_match:
                    response = json_match.group(0)
                    try:
                        json.loads(response)
                        message_response.content = response
                        return message_response
                    except json.JSONDecodeError:
                        pass

            # If all attempts to parse JSON fail, wrap the response in a JSON structure
            sanitized_response = response.replace('"', '\\"').replace("\n", "\\n")
            # Check for provider-specific fields
            if hasattr(raw_response, "choices") and len(raw_response.choices) > 0:
                if hasattr(raw_response.choices[0].message, "provider_specific_fields"):
                    provider_fields = raw_response.choices[0].message.provider_specific_fields
                    message_response.content = json.dumps(
                        {
                            "output": sanitized_response,
                            "provider_specific_fields": provider_fields,
                        }
                    )
                    return message_response
            message_response.content = f'{{"output": "{sanitized_response}"}}'
            return message_response

    return message_response


async def completion_with_backoff_with_tools(**kwargs) -> str:
    """Calls the LLM completion endpoint with backoff.
    Supports Azure OpenAI, standard OpenAI, or Ollama based on the model name.
    """
    try:
        model = kwargs.get("model", "")
        logging.info("=== LLM Request Configuration ===")
        logging.info(f"Requested Model: {model}")

        messages = kwargs.get("messages", [])
        node_configs = kwargs.get("node_configs", {})  # Get node_configs from kwargs

        # Debug logging for initial messages
        logging.info("=== Initial Messages ===")
        for i, msg in enumerate(messages):
            logging.info(f"Message {i}: {msg['role']} - {msg.get('content', 'None')}")
            if msg.get("tool_calls"):
                logging.info(f"  Tool calls: {msg['tool_calls']}")
            if msg.get("tool_call_id"):
                logging.info(f"  Tool call ID: {msg['tool_call_id']}")

        # remove node_configs from kwargs
        kwargs.pop("node_configs", None)

        # Use Azure if either 'azure/' is prefixed or if an Azure API key is provided and not using Ollama
        if model.startswith("azure/") or (
            os.getenv("AZURE_OPENAI_API_KEY") and not model.startswith("ollama/")
        ):
            azure_kwargs = setup_azure_configuration(kwargs)
            logging.info(f"Using Azure config for model: {azure_kwargs['model']}")
            try:
                response = await acompletion(**azure_kwargs, drop_params=True)
                response_message = response.choices[0].message
            except Exception as e:
                logging.error(f"Error calling Azure OpenAI: {e}")
                raise

        elif model.startswith("ollama/"):
            logging.info("=== Ollama Configuration ===")
            response = await acompletion(**kwargs, drop_params=True)
            response_message = response.choices[0].message
        else:
            logging.info("=== Standard Configuration ===")
            response = await acompletion(**kwargs, drop_params=True)
            response_message = response.choices[0].message

        tool_calls = response_message.tool_calls
        if response_message.content:
            messages.append(
                {"role": "assistant", "content": response_message.content, "tool_calls": tool_calls}
            )

        print("tool_calls", tool_calls)

        if tool_calls:
            # client = await get_mcp_client()
            for tool_call in tool_calls:
                try:
                    tool_name = tool_call.function.name
                    tool_args = json.loads(tool_call.function.arguments)
                    # Hardcoded tool_args for testing
                    tool_args = {"input_data": {"input_node": {"input_1": "Hello, world!"}}}
                    tool_id = tool_call.id

                    # Check if we have a config for this tool/node
                    if node_configs and tool_name in node_configs:
                        node_config = node_configs[tool_name]
                        print("node_config", node_config)
                        # Create a node instance directly using NodeFactory
                        node_instance = NodeFactory.create_node(
                            node_name=tool_name,
                            node_type_name=node_config.get("node_type", ""),
                            config=node_config,
                        )

                        # Call the node with the tool arguments
                        result = await node_instance(tool_args.get("input_data", {}))

                        # Convert result to string if it's not already
                        if hasattr(result, "model_dump"):
                            function_result = json.dumps(result.model_dump())
                        else:
                            function_result = str(result)
                    else:
                        # Fallback for backward compatibility or if node_configs is not provided
                        # tool_result = await client.tool_call(tool_name, cast(Dict[str, Any], tool_args))
                        # tool_result_type = tool_result.content[0].type
                        # if tool_result.content[0].type == "text":
                        #     function_result = str(tool_result.content[0].text)
                        # else:
                        #     function_result = tool_result[0].content.get(tool_result_type)

                        # Just return a placeholder if we can't find the node
                        function_result = json.dumps(
                            {"error": f"Node {tool_name} not found or no config provided"}
                        )

                    messages.append(
                        {
                            "role": "assistant",
                            "content": None,
                            "tool_calls": [
                                {
                                    "id": tool_id,
                                    "type": "function",
                                    "function": {
                                        "name": tool_name,
                                        "arguments": json.dumps(tool_args),
                                    },
                                }
                            ],
                        }
                    )
                    messages.append(
                        {"role": "tool", "tool_call_id": tool_id, "content": function_result}
                    )
                except Exception as e:
                    logging.error(f"Error calling tool {tool_name}: {str(e)}")
                    messages.append(
                        {
                            "role": "assistant",
                            "content": None,
                            "tool_calls": [
                                {
                                    "id": tool_id,
                                    "type": "function",
                                    "function": {
                                        "name": tool_name,
                                        "arguments": json.dumps(tool_args),
                                    },
                                }
                            ],
                        }
                    )
                    messages.append(
                        {"role": "tool", "tool_call_id": tool_id, "content": f"Error: {str(e)}"}
                    )

            # Continue the conversation with the tool results
            kwargs["messages"] = messages

            # Debug logging
            logging.info("=== Messages for second LLM call ===")
            for i, msg in enumerate(messages):
                logging.info(f"Message {i}: {msg['role']} - {msg.get('content', 'None')}")
                if msg.get("tool_calls"):
                    logging.info(f"  Tool calls: {msg['tool_calls']}")
                if msg.get("tool_call_id"):
                    logging.info(f"  Tool call ID: {msg['tool_call_id']}")

            # Use Azure if either 'azure/' is prefixed or if an Azure API key is provided and not using Ollama
            if model.startswith("azure/") or (
                os.getenv("AZURE_OPENAI_API_KEY") and not model.startswith("ollama/")
            ):
                azure_kwargs = setup_azure_configuration(kwargs)
                logging.info(f"Using Azure config for model: {azure_kwargs['model']}")
                try:
                    second_response = await acompletion(**azure_kwargs, drop_params=True)
                    second_response_message = second_response.choices[0].message
                except Exception as e:
                    logging.error(f"Error calling Azure OpenAI: {e}")
                    raise

            elif model.startswith("ollama/"):
                logging.info("=== Ollama Configuration ===")
                second_response = await acompletion(**kwargs, drop_params=True)
                second_response_message = second_response.choices[0].message
            else:
                logging.info("=== Standard Configuration ===")
                second_response = await acompletion(**kwargs, drop_params=True)
                second_response_message = second_response.choices[0].message

            # print(second_response_message.content)
            # print(type(second_response_message.content))
            if second_response_message.content:
                return second_response_message.content
            else:
                return json.dumps({"error": "No content in response"})
        else:
            if response_message.content:
                return response_message.content
            else:
                return json.dumps({"error": "No content in response"})
    except Exception as e:
        if hasattr(e, "response"):
            logging.error(f"Response status: {getattr(e.response, 'status_code', 'N/A')}")
            logging.error(f"Response body: {getattr(e.response, 'text', 'N/A')}")
        raise e


async def generate_text_with_tools(
    messages: List[Dict[str, str]],
    model_name: str,
    temperature: float = 0.5,
    json_mode: bool = False,
    max_tokens: int = 16384,
    api_base: Optional[str] = None,
    url_variables: Optional[Dict[str, str]] = None,
    output_json_schema: Optional[str] = None,
    functions: Optional[List[Dict[str, Any]]] = None,
    function_call: Optional[str] = None,
    thinking: Optional[Dict[str, Any]] = None,
    node_configs: Optional[Dict[str, Any]] = None,  # Add node_configs parameter
) -> str:
    # print(functions)
    kwargs = {
        "model": model_name,
        "max_tokens": max_tokens,
        "messages": messages,
        "temperature": temperature,
    }

    # Add function calling parameters if provided
    if functions:
        kwargs["tools"] = functions
        if function_call:
            kwargs["tool_choice"] = function_call

    # Add node_configs if provided
    if node_configs:
        kwargs["node_configs"] = node_configs

    # print("kwargs", kwargs)

    # Get model info to check capabilities
    model_info = LLMModels.get_model_info(model_name)

    # Only add thinking parameters if explicitly requested and supported by the model
    if thinking and model_info and model_info.constraints.supports_thinking:
        kwargs["thinking"] = thinking

    if model_name == "deepseek/deepseek-reasoner":
        kwargs.pop("temperature")

    # Get model info to check if it supports JSON output
    if model_info and not model_info.constraints.supports_temperature:
        kwargs.pop("temperature", None)
    if model_info and not model_info.constraints.supports_max_tokens:
        kwargs.pop("max_tokens", None)
    supports_json = model_info and model_info.constraints.supports_JSON_output

    # Only process JSON schema if the model supports it
    if supports_json:
        if output_json_schema is None:
            output_json_schema = {
                "type": "object",
                "properties": {"output": {"type": "string"}},
                "required": ["output"],
            }
        elif output_json_schema.strip() != "":
            output_json_schema = json.loads(output_json_schema)
            output_json_schema = sanitize_json_schema(output_json_schema)
        else:
            raise ValueError("Invalid output schema", output_json_schema)
        output_json_schema["additionalProperties"] = False

        # check if the model supports response format
        if "response_format" in litellm.get_supported_openai_params(
            model=model_name, custom_llm_provider=model_info.provider
        ):
            if litellm.supports_response_schema(
                model=model_name, custom_llm_provider=model_info.provider
            ) or model_name.startswith("anthropic"):
                if "name" not in output_json_schema and "schema" not in output_json_schema:
                    output_json_schema = {
                        "schema": output_json_schema,
                        "strict": True,
                        "name": "output",
                    }
                kwargs["response_format"] = {
                    "type": "json_schema",
                    "json_schema": output_json_schema,
                }
            else:
                kwargs["response_format"] = {"type": "json_object"}
                schema_for_prompt = json.dumps(output_json_schema)
                system_message = next(
                    message for message in messages if message["role"] == "system"
                )
                system_message["content"] += (
                    "\nYou must respond with valid JSON only. No other text before or after the JSON Object. The JSON Object must adhere to this schema: "
                    + schema_for_prompt
                )

    if json_mode and supports_json:
        if model_name.startswith("ollama"):
            if api_base is None:
                api_base = os.getenv("OLLAMA_BASE_URL")
            options = OllamaOptions(temperature=temperature, max_tokens=max_tokens)
            raw_response = await ollama_with_backoff(
                model=model_name,
                options=options,
                messages=messages,
                format="json",
                api_base=api_base,
            )
            response = raw_response
        # Handle inputs with URL variables
        elif url_variables:
            # check if the mime type is supported
            mime_type = get_mime_type_for_url(url_variables["image"])
            if not model_info.constraints.is_mime_type_supported(mime_type):
                raise ValueError(
                    f"""Unsupported file type: "{mime_type.value}" for model {model_name}. Supported types: {[mime.value for mime in model_info.constraints.supported_mime_types]}"""
                )

            # Transform messages to include URL content
            transformed_messages = []
            for msg in messages:
                if msg["role"] == "user":
                    content = [{"type": "text", "text": msg["content"]}]
                    # Add any URL variables as image_url or other supported types
                    for _, url in url_variables.items():
                        if url:  # Only add if URL is provided
                            # Check if the URL is a base64 data URL
                            if is_external_url(url) or url.startswith("data:"):
                                content.append(
                                    {
                                        "type": "image_url",
                                        "image_url": {"url": url},
                                    }
                                )
                            else:
                                # For file paths, encode the file with appropriate MIME type
                                try:
                                    # Use the new path resolution utility
                                    file_path = resolve_file_path(url)
                                    logging.info(f"Reading file from: {file_path}")

                                    # Check if file is a DOCX file
                                    if str(file_path).lower().endswith(".docx"):
                                        # Convert DOCX to XML
                                        xml_content = convert_docx_to_xml(str(file_path))
                                        # Encode the XML content directly
                                        data_url = f"data:text/xml;base64,{base64.b64encode(xml_content.encode()).decode()}"
                                    else:
                                        data_url = encode_file_to_base64_data_url(str(file_path))

                                    content.append(
                                        {
                                            "type": "image_url",
                                            "image_url": {"url": data_url},
                                        }
                                    )
                                except Exception as e:
                                    logging.error(f"Error reading file {url}: {str(e)}")
                                    raise
                    msg["content"] = content
                transformed_messages.append(msg)
            kwargs["messages"] = transformed_messages
            raw_response = await completion_with_backoff_with_tools(**kwargs)
            response = raw_response
        else:
            raw_response = await completion_with_backoff_with_tools(**kwargs)
            response = raw_response
    else:
        if model_name.startswith("ollama"):
            if api_base is None:
                api_base = os.getenv("OLLAMA_BASE_URL")
            kwargs["api_base"] = api_base
        raw_response = await completion_with_backoff_with_tools(**kwargs)
        response = raw_response

    # For models that don't support JSON output, wrap the response in a JSON structure
    if not supports_json:
        sanitized_response = response.replace('"', '\\"').replace("\n", "\\n")
        if model_info and model_info.constraints.supports_reasoning:
            separator = model_info.constraints.reasoning_separator
            sanitized_response = re.sub(separator, "", sanitized_response, flags=re.DOTALL)

        # Check for provider-specific fields
        if hasattr(raw_response, "choices") and len(raw_response.choices) > 0:
            if hasattr(raw_response.choices[0].message, "provider_specific_fields"):
                provider_fields = raw_response.choices[0].message.provider_specific_fields
                return json.dumps(
                    {
                        "output": sanitized_response,
                        "provider_specific_fields": provider_fields,
                    }
                )
        return f'{{"output": "{sanitized_response}"}}'

    # Ensure response is valid JSON for models that support it
    if supports_json:
        try:
            json.loads(response)
            return response
        except json.JSONDecodeError:
            logging.error(f"Response is not valid JSON: {response}")
            # Try to fix common json issues
            if not response.startswith("{"):
                # Extract JSON if there is extra text
                json_match = re.search(r"\{.*\}", response, re.DOTALL)
                if json_match:
                    response = json_match.group(0)
                    try:
                        json.loads(response)
                        return response
                    except json.JSONDecodeError:
                        pass

            # If all attempts to parse JSON fail, wrap the response in a JSON structure
            sanitized_response = response.replace('"', '\\"').replace("\n", "\\n")
            # Check for provider-specific fields
            if hasattr(raw_response, "choices") and len(raw_response.choices) > 0:
                if hasattr(raw_response.choices[0].message, "provider_specific_fields"):
                    provider_fields = raw_response.choices[0].message.provider_specific_fields
                    return json.dumps(
                        {
                            "output": sanitized_response,
                            "provider_specific_fields": provider_fields,
                        }
                    )
            return f'{{"output": "{sanitized_response}"}}'

    return response


def convert_output_schema_to_json_schema(
    output_schema: Dict[str, Any],
) -> Dict[str, Any]:
    """Convert a simple output schema to a JSON schema.

    Simple output schema is a dictionary with field names and types.
    Types can be one of 'str', 'int', 'float' or 'bool'.
    """
    json_schema = {
        "type": "object",
        "properties": {},
        "required": [],
        "additionalProperties": False,
    }
    for field, field_type in output_schema.items():
        if field_type == "str" or field_type == "string":
            json_schema["properties"][field] = {"type": "string"}
        elif field_type == "int" or field_type == "integer":
            json_schema["properties"][field] = {"type": "integer"}
        elif field_type == "float" or field_type == "number":
            json_schema["properties"][field] = {"type": "number"}
        elif field_type == "bool" or field_type == "boolean":
            json_schema["properties"][field] = {"type": "boolean"}
        json_schema["required"].append(field)
    return json_schema


def encode_image(image_path: str) -> str:
    with open(image_path, "rb") as image_file:
        return base64.b64encode(image_file.read()).decode("utf-8")


@async_retry(wait=wait_random_exponential(min=30, max=120), stop=stop_after_attempt(3))
async def ollama_with_backoff(
    model: str,
    messages: list[dict[str, str]],
    format: Optional[str | dict[str, Any]] = None,
    options: Optional[OllamaOptions] = None,
    api_base: Optional[str] = None,
) -> str:
    """Make an async Ollama API call with exponential backoff retry logic.

    Args:
        model: The name of the Ollama model to use
        messages: List of message dictionaries with 'role' and 'content'
        format: Format for the response, either 'json' or a dictionary
        options: OllamaOptions instance with model parameters
        api_base: Base URL for the Ollama API

    Returns:
        Either a string response or a validated Pydantic model instance

    """
    client = AsyncClient(host=api_base)
    response = await client.chat(
        model=model.replace("ollama/", ""),
        messages=messages,
        format=format,
        options=(options or OllamaOptions()).to_dict(),
    )
    return response.message.content


def convert_docx_to_xml(file_path: str) -> str:
    """Convert a DOCX file to XML format.

    Args:
        file_path: Path to the DOCX file
    Returns:
        XML string representation of the DOCX file

    """
    try:
        with docx2python(file_path) as docx_content:
            # Convert the document content to XML format
            xml_content = "<?xml version='1.0' encoding='UTF-8'?>\n<document>\n"

            # Add metadata
            xml_content += "<metadata>\n"
            for key, value in docx_content.properties.items():
                if value:  # Only add non-empty properties
                    xml_content += f"<{key}>{value}</{key}>\n"
            xml_content += "</metadata>\n"

            # Add document content
            xml_content += "<content>\n"
            for paragraph in docx_content.text:
                if paragraph:  # Skip empty paragraphs
                    xml_content += f"<paragraph>{paragraph}</paragraph>\n"
            xml_content += "</content>\n"
            xml_content += "</document>"

            return xml_content
    except Exception as e:
        logging.error(f"Error converting DOCX to XML: {str(e)}")
        raise<|MERGE_RESOLUTION|>--- conflicted
+++ resolved
@@ -4,7 +4,7 @@
 import logging
 import os
 import re
-from typing import Any, Callable, Dict, List, Optional, cast
+from typing import Any, Callable, Dict, List, Optional
 
 import litellm
 from docx2python import docx2python
@@ -15,13 +15,12 @@
 from pydantic import BaseModel, Field
 from tenacity import AsyncRetrying, stop_after_attempt, wait_random_exponential
 
+from ...nodes.factory import NodeFactory
 from ...utils.file_utils import encode_file_to_base64_data_url
 from ...utils.mime_types_utils import get_mime_type_for_url
 from ...utils.path_utils import is_external_url, resolve_file_path
 from ._model_info import LLMModels
 from ._providers import OllamaOptions, setup_azure_configuration
-from ...api.mcp_management import get_mcp_client
-from ...nodes.factory import NodeFactory
 
 # uncomment for debugging litellm issues
 # litellm.set_verbose=True
@@ -193,12 +192,7 @@
         else:
             logging.info("=== Standard Configuration ===")
             response = await acompletion(**kwargs, drop_params=True)
-<<<<<<< HEAD
-            # print(response)
-            return response.choices[0].message.content
-=======
             return response.choices[0].message
->>>>>>> 0fbbaaa7
 
     except Exception as e:
         logging.error("=== LLM Request Error ===")
@@ -244,10 +238,6 @@
     tools: Optional[List[Dict[str, Any]]] = None,
     tool_choice: Optional[str] = "auto",
     thinking: Optional[Dict[str, Any]] = None,
-<<<<<<< HEAD
-) -> str:
-    # print(functions)
-=======
 ) -> Message:
     """Generate text using the specified LLM model.
 
@@ -271,7 +261,6 @@
         thinking: Thinking parameters for the model
 
     """
->>>>>>> 0fbbaaa7
     kwargs = {
         "model": model_name,
         "max_tokens": max_tokens,
@@ -280,19 +269,10 @@
     }
 
     # Add function calling parameters if provided
-<<<<<<< HEAD
-    if functions:
-        kwargs["tools"] = functions
-        if function_call:
-            kwargs["tool_choice"] = function_call
-
-    # print("kwargs", kwargs)
-=======
     if tools:
         kwargs["tools"] = tools
         if tool_choice:
             kwargs["tool_choice"] = tool_choice
->>>>>>> 0fbbaaa7
 
     # Get model info to check capabilities
     model_info = LLMModels.get_model_info(model_name)
@@ -512,7 +492,8 @@
 
 
 async def completion_with_backoff_with_tools(**kwargs) -> str:
-    """Calls the LLM completion endpoint with backoff.
+    """Call the LLM completion endpoint with backoff.
+
     Supports Azure OpenAI, standard OpenAI, or Ollama based on the model name.
     """
     try:
@@ -535,7 +516,8 @@
         # remove node_configs from kwargs
         kwargs.pop("node_configs", None)
 
-        # Use Azure if either 'azure/' is prefixed or if an Azure API key is provided and not using Ollama
+        # Use Azure if either 'azure/' is prefixed or if an
+        # Azure API key is provided and not using Ollama
         if model.startswith("azure/") or (
             os.getenv("AZURE_OPENAI_API_KEY") and not model.startswith("ollama/")
         ):
@@ -596,7 +578,8 @@
                             function_result = str(result)
                     else:
                         # Fallback for backward compatibility or if node_configs is not provided
-                        # tool_result = await client.tool_call(tool_name, cast(Dict[str, Any], tool_args))
+                        # tool_result = await client.tool_call(tool_name,
+                        #                           cast(Dict[str, Any], tool_args))
                         # tool_result_type = tool_result.content[0].type
                         # if tool_result.content[0].type == "text":
                         #     function_result = str(tool_result.content[0].text)
@@ -661,7 +644,8 @@
                 if msg.get("tool_call_id"):
                     logging.info(f"  Tool call ID: {msg['tool_call_id']}")
 
-            # Use Azure if either 'azure/' is prefixed or if an Azure API key is provided and not using Ollama
+            # Use Azure if either 'azure/' is prefixed or if
+            # an Azure API key is provided and not using Ollama
             if model.startswith("azure/") or (
                 os.getenv("AZURE_OPENAI_API_KEY") and not model.startswith("ollama/")
             ):
@@ -791,9 +775,10 @@
                     message for message in messages if message["role"] == "system"
                 )
                 system_message["content"] += (
-                    "\nYou must respond with valid JSON only. No other text before or after the JSON Object. The JSON Object must adhere to this schema: "
-                    + schema_for_prompt
-                )
+                    "\nYou must respond with valid JSON only."
+                    " No other text before or after the JSON Object."
+                    " The JSON Object must adhere to this schema: "
+                ) + schema_for_prompt
 
     if json_mode and supports_json:
         if model_name.startswith("ollama"):
@@ -814,7 +799,8 @@
             mime_type = get_mime_type_for_url(url_variables["image"])
             if not model_info.constraints.is_mime_type_supported(mime_type):
                 raise ValueError(
-                    f"""Unsupported file type: "{mime_type.value}" for model {model_name}. Supported types: {[mime.value for mime in model_info.constraints.supported_mime_types]}"""
+                    f"""Unsupported file type: "{mime_type.value}" for model {model_name}.
+ Supported types: {[mime.value for mime in model_info.constraints.supported_mime_types]}"""
                 )
 
             # Transform messages to include URL content
@@ -845,7 +831,9 @@
                                         # Convert DOCX to XML
                                         xml_content = convert_docx_to_xml(str(file_path))
                                         # Encode the XML content directly
-                                        data_url = f"data:text/xml;base64,{base64.b64encode(xml_content.encode()).decode()}"
+                                        data_url = f"data:text/xml;base64,{
+                                            base64.b64encode(xml_content.encode()).decode()
+                                        }"
                                     else:
                                         data_url = encode_file_to_base64_data_url(str(file_path))
 
