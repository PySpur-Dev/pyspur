--- conflicted
+++ resolved
@@ -7,7 +7,6 @@
 
 from firecrawl import FirecrawlApp  # type: ignore
 
-<<<<<<< HEAD
 from ...base import Tool
 from ...utils.template_utils import render_template_or_get_first_string
 
@@ -20,49 +19,17 @@
 
 class FirecrawlCrawlNode(Tool):
     """Node for crawling a URL and returning the content in markdown or structured format."""
-=======
-from ...base import (
-    BaseNode,
-    BaseNodeConfig,
-    BaseNodeInput,
-    BaseNodeOutput,
-)
-from ...registry import NodeRegistry
-from ...utils.template_utils import render_template_or_get_first_string
-
-
-class FirecrawlCrawlNodeInput(BaseNodeInput):
-    """Input for the FirecrawlCrawl node."""
-
-    class Config:
-        """Config for the FirecrawlCrawl node input."""
-
-        extra = "allow"
-
-
-class FirecrawlCrawlNodeOutput(BaseNodeOutput):
-    """Output for the FirecrawlCrawl node."""
-
-    crawl_result: str = Field(..., description="The crawled data in markdown or structured format.")
->>>>>>> 740e5aa9
 
     name: str = "firecrawl_crawl_node"
     output_model: Type[BaseModel] = FirecrawlCrawlNodeOutput
 
-<<<<<<< HEAD
     # Configuration fields moved from FirecrawlCrawlNodeConfig
-=======
-class FirecrawlCrawlNodeConfig(BaseNodeConfig):
-    """Configuration for the FirecrawlCrawl node."""
-
->>>>>>> 740e5aa9
     url_template: str = Field(
         "",
         description="The URL to crawl and convert into clean markdown or structured data.",
     )
     limit: Optional[int] = Field(None, description="The maximum number of pages to crawl.")
     has_fixed_output: bool = True
-<<<<<<< HEAD
 
     def model_post_init(self, _: Any) -> None:
         """Initialize after Pydantic model initialization."""
@@ -70,29 +37,6 @@
         # Set display name and logo
         self.display_name = "FirecrawlCrawl"
         self._logo = "/images/firecrawl.png"
-=======
-    output_json_schema: str = Field(
-        default=json.dumps(FirecrawlCrawlNodeOutput.model_json_schema()),
-        description="The JSON schema for the output of the node",
-    )
-
-
-@NodeRegistry.register(
-    category="Integrations",
-    display_name="Firecrawl Crawl",
-    logo="/images/firecrawl.png",
-    subcategory="Web Scraping",
-    position="before:FirecrawlScrapeNode",
-)
-class FirecrawlCrawlNode(BaseNode):
-    """Crawl a URL and return the content in markdown or structured format."""
-
-    name = "firecrawl_crawl_node"
-    config_model = FirecrawlCrawlNodeConfig
-    input_model = FirecrawlCrawlNodeInput
-    output_model = FirecrawlCrawlNodeOutput
-    category = "Firecrawl"  # This will be used by the frontend for subcategory grouping
->>>>>>> 740e5aa9
 
     async def run(self, input: BaseModel) -> BaseModel:
         """Run the FirecrawlCrawl node."""
