import json
from datetime import datetime
from enum import Enum
from typing import Any, Dict, List, Optional

from pydantic import BaseModel, field_validator, model_validator
from typing_extensions import Self

from ..utils.pydantic_utils import json_schema_to_model

<<<<<<< HEAD
class WorkflowNodeCoordinatesSchema(BaseModel):
    """Coordinates for a node in a workflow."""
=======

class SpurType(str, Enum):
    """Enum representing the type of spur.

    Workflow: Standard workflow with nodes and edges
    Chatbot: Essentially a workflow with chat compatible IO and session management
    Agent: Autonomous agent node that calls tools, also has chat compatible IO
        and session management
    """
>>>>>>> 81776b27

    WORKFLOW = "workflow"
    CHATBOT = "chatbot"
    AGENT = "agent"


class WorkflowNodeCoordinatesSchema(BaseModel):
    """Coordinates for a node in a workflow."""

    x: float
    y: float


class WorkflowNodeDimensionsSchema(BaseModel):
    """Dimensions for a node in a workflow."""

    width: float
    height: float


class WorkflowNodeSchema(BaseModel):
<<<<<<< HEAD
    """A node represents a single step in a workflow.
=======
    """A single step in a workflow.
>>>>>>> 81776b27

    Each node receives a dictionary mapping predecessor node IDs to their outputs.
    For dynamic schema nodes, the output schema is defined in the config dictionary.
    For static schema nodes, the output schema is defined in the node class implementation.
    """

    id: str  # ID in the workflow
    title: str = ""  # Display name
    parent_id: Optional[str] = None  # ID of the parent node
    node_type: str  # Name of the node type
    config: Dict[
        str, Any
    ] = {}  # Configuration parameters including dynamic output schema if needed
    coordinates: Optional[WorkflowNodeCoordinatesSchema] = (
        None  # Position of the node in the workflow
    )
    dimensions: Optional[WorkflowNodeDimensionsSchema] = (
        None  # Dimensions of the node in the workflow
    )
    subworkflow: Optional["WorkflowDefinitionSchema"] = None  # Sub-workflow definition

    @model_validator(mode="after")
    def default_title_to_id(self) -> Self:
        if self.title.strip() == "":
            self.title = self.id
        return self

    @model_validator(mode="after")
    def prefix_model_name_with_provider(self) -> Self:
        # We need this to handle spurs created earlier than the prefixing change
        if self.node_type in ("SingleLLMCallNode", "BestOfNNode"):
            llm_info = self.config.get("llm_info")
            assert llm_info is not None
            if (
                llm_info["model"].startswith("gpt")
                or llm_info["model"].startswith("chatgpt")
                or llm_info["model"].startswith("o1")
            ):
                llm_info["model"] = f"openai/{llm_info['model']}"
            if llm_info["model"].startswith("claude"):
                llm_info["model"] = f"anthropic/{llm_info['model']}"
        return self


class WorkflowLinkSchema(BaseModel):
<<<<<<< HEAD
    """A link simply connects a source node to a target node.
=======
    """Connect a source node to a target node.
>>>>>>> 81776b27

    The target node will receive the source node's output in its input dictionary.
    """

    source_id: str
    target_id: str
    source_handle: Optional[str] = None  # The output handle from the source node
    target_handle: Optional[str] = None  # The input handle on the target node


class WorkflowDefinitionSchema(BaseModel):
<<<<<<< HEAD
    """A workflow is a graph of nodes."""
=======
    """A workflow is a DAG of nodes."""
>>>>>>> 81776b27

    nodes: List[WorkflowNodeSchema]
    links: List[WorkflowLinkSchema]
    test_inputs: List[Dict[str, Any]] = []
    spur_type: SpurType = SpurType.WORKFLOW

    @classmethod
    @field_validator("nodes")
    def nodes_must_have_unique_ids(cls, v: List[WorkflowNodeSchema]):
        node_ids = [node.id for node in v]
        if len(node_ids) != len(set(node_ids)):
            raise ValueError("Node IDs must be unique.")
        return v

    @classmethod
    @field_validator("nodes")
    def must_have_one_and_only_one_input_node(cls, v: List[WorkflowNodeSchema]):
        input_nodes = [
            node for node in v if node.node_type == "InputNode" and node.parent_id is None
        ]
        if len(input_nodes) != 1:
            raise ValueError("Workflow must have exactly one input node.")
        return v

    @classmethod
    @field_validator("nodes")
    def must_have_at_most_one_output_node(cls, v: List[WorkflowNodeSchema]):
        output_nodes = [
            node for node in v if node.node_type == "OutputNode" and node.parent_id is None
        ]
        if len(output_nodes) > 1:
            raise ValueError("Workflow must have at most one output node.")
        return v

    @model_validator(mode="after")
<<<<<<< HEAD
    def validate_router_node_links(self):
        """Ensure links connected to RouterNodes have correctly formatted target handles.

=======
    def validate_router_node_links(self) -> Self:
        """Validate links connected to RouterNodes.

        They must have correctly formatted target handles.
>>>>>>> 81776b27
        For RouterNodes, the target handle should match the format: source_node_id.handle_id
        """
        for link in self.links:
            source_node = next((node for node in self.nodes if node.id == link.source_id), None)
            if source_node and source_node.node_type == "RouterNode":
                target_handle = link.target_handle or link.source_id

                # If target_handle contains a dot, take only what's after the dot
                if target_handle.find(".") != -1:
                    target_handle = target_handle.split(".")[-1]

                # Ensure it has the correct prefix
                if not target_handle.startswith(f"{link.source_id}."):
                    link.target_handle = f"{link.source_id}.{target_handle}"

        return self

    @model_validator(mode="after")
    def validate_chatbot_input_node(self) -> Self:  # noqa: C901
        """Validate that chatbot workflows have the required input fields.

        For chatbot workflows, the input node must have user_message and session_id fields.
        """
        if self.spur_type == SpurType.CHATBOT:
            # chatbot workflows must have input node with the following fields:
            # user_message, session_id
            input_node = next(
                (
                    node
                    for node in self.nodes
                    if node.node_type == "InputNode" and node.parent_id is None
                ),
                None,
            )
            if input_node:
                try:
                    json_schema = json.loads(input_node.config.get("output_json_schema", "{}"))
                    model = json_schema_to_model(json_schema)
                    output_schema = model.model_fields
                    missing_fields: List[str] = []

                    if "user_message" not in output_schema:
                        missing_fields.append("user_message")
                    elif output_schema["user_message"].annotation is not str:
                        missing_fields.append("user_message (must be of type str)")

                    if "session_id" not in output_schema:
                        missing_fields.append("session_id")
                    elif output_schema["session_id"].annotation is not str:
                        missing_fields.append("session_id (must be of type str)")

                    if missing_fields:
                        raise ValueError(
                            f"Chatbot input node must have the following mandatory fields: "
                            f"{', '.join(missing_fields)}"
                        )
                except json.JSONDecodeError:
                    raise ValueError(
                        "Invalid JSON schema in input node output_json_schema"
                    ) from None
        return self

    @model_validator(mode="after")
    def validate_chatbot_output_node(self) -> Self:
        """Validate that chatbot workflows have the required output fields."""
        if self.spur_type == SpurType.CHATBOT:
            # chatbot workflows must have output node with assistant_message field
            output_node = next(
                (
                    node
                    for node in self.nodes
                    if node.node_type == "OutputNode" and node.parent_id is None
                ),
                None,
            )
            if output_node:
                try:
                    json_schema = json.loads(output_node.config.get("output_json_schema", "{}"))
                    model = json_schema_to_model(json_schema)
                    output_schema = model.model_fields
                    missing_fields: List[str] = []

                    if "assistant_message" not in output_schema:
                        missing_fields.append("assistant_message")
                    elif output_schema["assistant_message"].annotation is not str:
                        missing_fields.append("assistant_message (must be of type str)")

                    if missing_fields:
                        raise ValueError(
                            f"Chatbot output node must have the following mandatory fields: "
                            f"{', '.join(missing_fields)}"
                        )
                except json.JSONDecodeError:
                    raise ValueError(
                        "Invalid JSON schema in output node output_json_schema"
                    ) from None

        return self

    model_config = {"from_attributes": True}


class WorkflowCreateRequestSchema(BaseModel):
    """A request to create a new workflow."""

    name: str
    description: str = ""
    definition: Optional[WorkflowDefinitionSchema] = None


class WorkflowResponseSchema(BaseModel):
    """A response containing the details of a workflow."""

    id: str
    name: str
    description: Optional[str]
    definition: WorkflowDefinitionSchema
    created_at: datetime
    updated_at: datetime

    model_config = {"from_attributes": True}


class WorkflowVersionResponseSchema(BaseModel):
    """A response containing the details of a workflow version."""

    version: int
    name: str
    description: Optional[str]
    definition: Any
    definition_hash: str
    created_at: datetime
    updated_at: datetime

    model_config = {"from_attributes": True}<|MERGE_RESOLUTION|>--- conflicted
+++ resolved
@@ -8,10 +8,6 @@
 
 from ..utils.pydantic_utils import json_schema_to_model
 
-<<<<<<< HEAD
-class WorkflowNodeCoordinatesSchema(BaseModel):
-    """Coordinates for a node in a workflow."""
-=======
 
 class SpurType(str, Enum):
     """Enum representing the type of spur.
@@ -21,7 +17,6 @@
     Agent: Autonomous agent node that calls tools, also has chat compatible IO
         and session management
     """
->>>>>>> 81776b27
 
     WORKFLOW = "workflow"
     CHATBOT = "chatbot"
@@ -43,11 +38,7 @@
 
 
 class WorkflowNodeSchema(BaseModel):
-<<<<<<< HEAD
-    """A node represents a single step in a workflow.
-=======
     """A single step in a workflow.
->>>>>>> 81776b27
 
     Each node receives a dictionary mapping predecessor node IDs to their outputs.
     For dynamic schema nodes, the output schema is defined in the config dictionary.
@@ -93,11 +84,7 @@
 
 
 class WorkflowLinkSchema(BaseModel):
-<<<<<<< HEAD
-    """A link simply connects a source node to a target node.
-=======
     """Connect a source node to a target node.
->>>>>>> 81776b27
 
     The target node will receive the source node's output in its input dictionary.
     """
@@ -109,11 +96,7 @@
 
 
 class WorkflowDefinitionSchema(BaseModel):
-<<<<<<< HEAD
-    """A workflow is a graph of nodes."""
-=======
     """A workflow is a DAG of nodes."""
->>>>>>> 81776b27
 
     nodes: List[WorkflowNodeSchema]
     links: List[WorkflowLinkSchema]
@@ -149,16 +132,10 @@
         return v
 
     @model_validator(mode="after")
-<<<<<<< HEAD
-    def validate_router_node_links(self):
-        """Ensure links connected to RouterNodes have correctly formatted target handles.
-
-=======
     def validate_router_node_links(self) -> Self:
         """Validate links connected to RouterNodes.
 
         They must have correctly formatted target handles.
->>>>>>> 81776b27
         For RouterNodes, the target handle should match the format: source_node_id.handle_id
         """
         for link in self.links:
