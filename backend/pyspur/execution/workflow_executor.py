import asyncio
import traceback
from datetime import datetime
<<<<<<< HEAD
from typing import Any, Dict, Iterator, List, Optional, Set, Tuple, TypeVar
=======
from typing import Any, Dict, Iterator, List, Optional, Set, Tuple, TYPE_CHECKING, Union
from collections import defaultdict, deque
>>>>>>> 740e5aa9

from pydantic import BaseModel, ValidationError

from ..nodes.base import Tool
from ..nodes.factory import NodeFactory
from ..nodes.logic.human_intervention import PauseException
from ..schemas.workflow_schemas import (
    WorkflowDefinitionSchema,
    WorkflowNodeSchema,
)
from .task_recorder import TaskRecorder, TaskStatus
from ..models.task_model import TaskStatus
from ..models.workflow_model import WorkflowModel
from ..models.run_model import RunModel, RunStatus
from .workflow_execution_context import WorkflowExecutionContext

<<<<<<< HEAD
# Define a type variable for the output of a node
T = TypeVar('T', bound=BaseModel)
=======
if TYPE_CHECKING:
    from .task_recorder import TaskRecorder

>>>>>>> 740e5aa9

class UpstreamFailure(Exception):
    pass


class UnconnectedNode(Exception):
    pass


class WorkflowExecutor:
    """Handles the execution of a workflow.
    """

    def __init__(
        self,
        workflow: Union[WorkflowModel, WorkflowDefinitionSchema],
        initial_inputs: Optional[Dict[str, Dict[str, Any]]] = None,
        task_recorder: Optional["TaskRecorder"] = None,
        context: Optional[WorkflowExecutionContext] = None,
        resumed_node_ids: Optional[List[str]] = None,
    ):
        # Convert WorkflowModel to WorkflowDefinitionSchema if needed
        if isinstance(workflow, WorkflowModel):
            self.workflow = WorkflowDefinitionSchema.model_validate(workflow.definition)
        else:
            self.workflow = self._process_subworkflows(workflow)
        self._initial_inputs = initial_inputs or {}
        if task_recorder:
            self.task_recorder = task_recorder
        elif context and context.run_id and context.db_session:
            print("Creating task recorder from context")
            self.task_recorder = TaskRecorder(context.db_session, context.run_id)
        else:
            self.task_recorder = None
        self.context = context
        self._node_dict: Dict[str, WorkflowNodeSchema] = {}
        self.node_instances: Dict[str, Tool] = {}
        self._dependencies: Dict[str, Set[str]] = {}
<<<<<<< HEAD
        self._node_tasks: Dict[str, asyncio.Task[Optional[BaseModel]]] = {}
        self._initial_inputs: Dict[str, Dict[str, Any]] = {}
        self._outputs: Dict[str, Optional[BaseModel]] = {}
=======
        self._node_tasks: Dict[str, asyncio.Task[Optional[BaseNodeOutput]]] = {}
        self._outputs: Dict[str, Optional[BaseNodeOutput]] = {}
>>>>>>> 740e5aa9
        self._failed_nodes: Set[str] = set()
        self._resumed_node_ids: Set[str] = set(resumed_node_ids or [])
        self._build_node_dict()
        self._build_dependencies()

    @property
    def outputs(self) -> Dict[str, Optional[BaseNodeOutput]]:
        """Get the current outputs of the workflow execution."""
        return self._outputs

    @outputs.setter
    def outputs(self, value: Dict[str, Optional[BaseNodeOutput]]):
        """Set the outputs of the workflow execution."""
        self._outputs = value

    def _process_subworkflows(self, workflow: WorkflowDefinitionSchema) -> WorkflowDefinitionSchema:
        # Group nodes by parent_id
        nodes_by_parent: Dict[Optional[str], List[WorkflowNodeSchema]] = {}
        for node in workflow.nodes:
            parent_id = node.parent_id
            if parent_id not in nodes_by_parent:
                nodes_by_parent[parent_id] = []
            node_copy = node.model_copy(update={"parent_id": None})
            nodes_by_parent[parent_id].append(node_copy)

        # Get root level nodes (no parent)
        root_nodes = nodes_by_parent.get(None, [])

        # Process each parent node's children into subworkflows
        for parent_id, child_nodes in nodes_by_parent.items():
            if parent_id is None:
                continue

            # Find the parent node in root nodes
            parent_node = next((node for node in root_nodes if node.id == parent_id), None)
            if not parent_node:
                continue

            # Get links between child nodes
            child_node_ids = {node.id for node in child_nodes}
            subworkflow_links = [
                link
                for link in workflow.links
                if link.source_id in child_node_ids and link.target_id in child_node_ids
            ]

            # Create subworkflow
            subworkflow = WorkflowDefinitionSchema(nodes=child_nodes, links=subworkflow_links)

            # Update parent node's config with subworkflow
            parent_node.config = {
                **parent_node.config,
                "subworkflow": subworkflow.model_dump(),
            }

        # Return new workflow with only root nodes
        return WorkflowDefinitionSchema(
            nodes=root_nodes,
            links=[
                link
                for link in workflow.links
                if not any(
                    node.parent_id
                    for node in workflow.nodes
                    if node.id in (link.source_id, link.target_id)
                )
            ],
        )

    def _build_node_dict(self):
        self._node_dict = {node.id: node for node in self.workflow.nodes}

    def _build_dependencies(self):
        dependencies: Dict[str, Set[str]] = {node.id: set() for node in self.workflow.nodes}
        for link in self.workflow.links:
            dependencies[link.target_id].add(link.source_id)
        self._dependencies = dependencies

    def _get_source_handles(self) -> Dict[Tuple[str, str], str]:
        """Build a mapping of (source_id, target_id) -> source_handle for router nodes only"""
        source_handles: Dict[Tuple[str, str], str] = {}
        for link in self.workflow.links:
            source_node = self._node_dict[link.source_id]
            if source_node.node_type == "RouterNode":
                if not link.source_handle:
                    raise ValueError(
                        f"Missing source_handle in link from router node {link.source_id} to {link.target_id}"
                    )
                source_handles[(link.source_id, link.target_id)] = link.source_handle
        return source_handles

    def _get_async_task_for_node_execution(
        self, node_id: str
    ) -> asyncio.Task[Optional[BaseModel]]:
        if node_id in self._node_tasks:
            return self._node_tasks[node_id]
        # Start task for the node
        task = asyncio.create_task(self._execute_node(node_id))
        self._node_tasks[node_id] = task

        # Record task
        if self.task_recorder:
            self.task_recorder.create_task(node_id, {})
        return task

<<<<<<< HEAD
    async def _execute_node(self, node_id: str) -> Optional[BaseModel]:
=======
    def get_blocked_nodes(self, workflow_definition: Dict[str, Any], paused_node_id: str) -> Set[str]:
        """
        Find all nodes that are blocked by the paused node.
        These are nodes that directly or indirectly depend on the paused node.

        Args:
            workflow_definition: The workflow definition containing node information
            paused_node_id: The ID of the node that is paused

        Returns:
            Set of node IDs that are blocked by the paused node
        """
        blocked_nodes: Set[str] = set()

        # Build a dependency graph (which nodes depend on which)
        dependents: Dict[str, Set[str]] = defaultdict(set)
        for node_id, deps in self._dependencies.items():
            for dep_id in deps:
                dependents[dep_id].add(node_id)

        # Start with the paused node and find all nodes that depend on it
        queue: deque[str] = deque([paused_node_id])
        visited: Set[str] = set()

        while queue:
            current_node_id: str = queue.popleft()
            visited.add(current_node_id)

            # Get all nodes that depend on this node
            for dependent in dependents.get(current_node_id, set()):
                if dependent not in visited:
                    blocked_nodes.add(dependent)
                    queue.append(dependent)

        return blocked_nodes

    def is_downstream_of_pause(self, node_id: str) -> bool:
        """
        Check if a node is downstream of any paused node

        Args:
            node_id: The ID of the node to check

        Returns:
            True if the node is downstream of a paused node, False otherwise
        """
        # If this node is being resumed, it's not considered downstream of a pause
        if node_id in self._resumed_node_ids:
            return False

        # Check if we have paused nodes in the workflow
        paused_nodes: Set[str] = set()
        if self.task_recorder:
            # Find paused nodes from tasks
            for task in self.task_recorder.tasks.values():
                # Only consider nodes that are still paused and not being resumed
                if task.status == TaskStatus.PAUSED and task.node_id not in self._resumed_node_ids:
                    paused_nodes.add(task.node_id)

        if not paused_nodes:
            return False

        # Check if this node is downstream of any paused node
        for paused_node_id in paused_nodes:
            if workflow_definition := getattr(self.context, "workflow_definition", None):
                blocked_nodes = self.get_blocked_nodes(workflow_definition, paused_node_id)
                if node_id in blocked_nodes:
                    return True

        return False

    def _get_workflow_definition(self) -> Dict[str, Any]:
        """Get workflow definition from context"""
        return getattr(self.context, 'workflow_definition', {}) or {}

    def _mark_node_as_paused(self, node_id: str, pause_output: Optional[BaseNodeOutput] = None) -> None:
        """Mark a node as paused and store its output"""
        # Store the output
        self._outputs[node_id] = pause_output

        # Update the task recorder if available
        if self.task_recorder:
            self.task_recorder.update_task(
                node_id=node_id,
                status=TaskStatus.PAUSED,
                end_time=datetime.now(),
                outputs=self._serialize_output(pause_output) if pause_output else None,
            )

    def _mark_downstream_nodes_as_pending(self, paused_node_id: str) -> Set[str]:
        """Mark all downstream nodes of a paused node as pending"""
        workflow_definition = self._get_workflow_definition()
        # Use explicit typing to satisfy the linter
        blocked_nodes: Set[str] = self.get_blocked_nodes(workflow_definition, paused_node_id)

        # Record for the return value
        all_updated_nodes = set(blocked_nodes)

        # Update tasks if we have a recorder
        if self.task_recorder:
            current_time = datetime.now()
            for blocked_node_id in blocked_nodes:
                self.task_recorder.update_task(
                    node_id=blocked_node_id,
                    status=TaskStatus.PENDING,
                    end_time=current_time,
                    is_downstream_of_pause=True
                )

                # Remove from failed nodes if necessary
                if blocked_node_id in self._failed_nodes:
                    self._failed_nodes.remove(blocked_node_id)

        return all_updated_nodes

    def _update_run_status_to_paused(self) -> None:
        """Update the run status to paused in the database"""
        if self.context is None:
            return

        if not hasattr(self.context, 'db_session') or self.context.db_session is None:
            return

        if not hasattr(self.context, 'run_id') or self.context.run_id is None:
            return

        run = self.context.db_session.query(RunModel).filter(
            RunModel.id == self.context.run_id
        ).first()

        if run:
            run.status = RunStatus.PAUSED
            # Note: We don't commit immediately - caller should commit when all updates are done

    def _handle_pause_exception(self, node_id: str, pause_exception: PauseException) -> None:
        """Handle a pause exception for a node"""
        # Mark the node as paused
        self._mark_node_as_paused(node_id, pause_exception.output)

        # Mark downstream nodes as pending
        self._mark_downstream_nodes_as_pending(node_id)

        # Update run status
        self._update_run_status_to_paused()

        # Commit all changes at once
        if self.context is not None and hasattr(self.context, 'db_session') and self.context.db_session is not None:
            self.context.db_session.commit()

    def _fix_canceled_tasks_after_pause(self, paused_node_id: str) -> None:
        """Fix any tasks that were incorrectly marked as CANCELED but should be PENDING because they're downstream of a paused node"""
        if self.task_recorder is None:
            return

        if self.context is None:
            return

        if not hasattr(self.context, 'run_id') or self.context.run_id is None:
            return

        if not hasattr(self.context, 'db_session') or self.context.db_session is None:
            return

        run = self.context.db_session.query(RunModel).filter(
            RunModel.id == self.context.run_id
        ).first()

        if not run:
            return

        # Find all downstream nodes of any paused node
        all_blocked_nodes: Set[str] = set()
        for task in run.tasks:
            if task.status == TaskStatus.PAUSED:
                workflow_definition = self._get_workflow_definition()
                # Use explicit typing to satisfy the linter
                blocked_nodes: Set[str] = self.get_blocked_nodes(workflow_definition, task.node_id)
                all_blocked_nodes.update(blocked_nodes)

        # Batch update for database efficiency
        tasks_to_update: List[str] = []
        for task in run.tasks:
            if task.status == TaskStatus.CANCELED and task.node_id in all_blocked_nodes:
                tasks_to_update.append(task.node_id)

        # Update all tasks at once
        if tasks_to_update:
            current_time = datetime.now()
            for node_id in tasks_to_update:
                self.task_recorder.update_task(
                    node_id=node_id,
                    status=TaskStatus.PENDING,
                    end_time=current_time,
                    is_downstream_of_pause=True
                )

            # Commit all changes at once
            self.context.db_session.commit()

    async def _execute_node(self, node_id: str) -> Optional[BaseNodeOutput]:
>>>>>>> 740e5aa9
        node = self._node_dict[node_id]
        node_input = {}
        try:
            if node_id in self._outputs:
                return self._outputs[node_id]

            # Check if this node already has a completed task
            if self.task_recorder and node_id in self.task_recorder.tasks:
                task = self.task_recorder.tasks[node_id]
                if task.status == TaskStatus.COMPLETED and task.outputs:
                    # If the node already has a completed task, use its outputs
                    try:
                        # Create a node instance to get the output model
                        node_instance = NodeFactory.create_node(
                            node_name=node.title,
                            node_type_name=node.node_type,
                            config=node.config,
                        )
                        node_output = node_instance.output_model.model_validate(task.outputs)
                        self._outputs[node_id] = node_output
                        return node_output
                    except Exception as e:
                        print(f"Error validating outputs for completed task {node_id}: {e}")
                        # Continue with normal execution if validation fails

            # Check if this node is downstream of any paused nodes
            if self.is_downstream_of_pause(node_id):
                if self.task_recorder:
                    self.task_recorder.update_task(
                        node_id=node_id,
                        status=TaskStatus.PENDING,
                        end_time=datetime.now()
                    )
                return None

            # Check if any predecessor nodes failed
            dependency_ids = self._dependencies.get(node_id, set())

            # Wait for dependencies
            predecessor_outputs: List[Optional[BaseModel]] = []
            if dependency_ids:
                try:
                    predecessor_outputs = await asyncio.gather(
                        *(
                            self._get_async_task_for_node_execution(dep_id)
                            for dep_id in dependency_ids
                        ),
                    )
                except Exception:
                    raise UpstreamFailure(f"Node {node_id} skipped due to upstream failure")

            if any(dep_id in self._failed_nodes for dep_id in dependency_ids):
                print(f"Node {node_id} skipped due to upstream failure")
                self._failed_nodes.add(node_id)
                raise UpstreamFailure(f"Node {node_id} skipped due to upstream failure")

            # Before checking for None outputs, check if any dependencies are paused
            has_paused_dependencies = False
            if self.task_recorder:
                for dep_id in dependency_ids:
                    task = self.task_recorder.tasks.get(dep_id)
                    if task and task.status == TaskStatus.PAUSED:
                        has_paused_dependencies = True
                        break

            # If a dependency is paused, mark this node as PENDING instead of CANCELED
            if has_paused_dependencies:
                self._outputs[node_id] = None
                if self.task_recorder:
                    self.task_recorder.update_task(
                        node_id=node_id,
                        status=TaskStatus.PENDING,
                        end_time=datetime.now(),
                        is_downstream_of_pause=True
                    )
                return None

            if node.node_type != "CoalesceNode" and any(
                [output is None for output in predecessor_outputs]
            ):
                self._outputs[node_id] = None
                if self.task_recorder:
                    # Check if any dependencies are paused before marking as CANCELED
                    has_paused_dependencies = False
                    for dep_id in dependency_ids:
                        task = self.task_recorder.tasks.get(dep_id)
                        if task and task.status == TaskStatus.PAUSED:
                            has_paused_dependencies = True
                            break

                    if has_paused_dependencies:
                        self.task_recorder.update_task(
                            node_id=node_id,
                            status=TaskStatus.PENDING,
                            end_time=datetime.now(),
                            is_downstream_of_pause=True
                        )
                    else:
                        self.task_recorder.update_task(
                            node_id=node_id,
                            status=TaskStatus.CANCELED,
                            end_time=datetime.now(),
                        )
                return None

            # Get source handles mapping
            source_handles = self._get_source_handles()

            # Build node input, handling router outputs specially
<<<<<<< HEAD
            for dep_id, output in zip(dependency_ids, predecessor_outputs, strict=False):
=======
            for dep_id, output in zip(dependency_ids, predecessor_outputs):
                if output is None:
                    continue
>>>>>>> 740e5aa9
                predecessor_node = self._node_dict[dep_id]
                if predecessor_node.node_type == "RouterNode":
                    source_handle = source_handles.get((dep_id, node_id))
                    if not source_handle:
                        raise ValueError(
                            f"Missing source_handle in link from router node {dep_id} to {node_id}"
                        )
                    route_output = getattr(output, source_handle, None)
                    if route_output is not None:
                        node_input[dep_id] = route_output
                else:
                    node_input[dep_id] = output

                # Additional handling for HumanInterventionNode outputs
                # Ensure inputs are keyed by node_id rather than output model name
                if predecessor_node.node_type == "HumanInterventionNode":
                    # Ensure the output is stored with the correct node ID
                    if hasattr(output, 'model_dump'):
                        # Get a dictionary representation of the output to examine its structure
                        output_dict = output.model_dump()
                        # Special transformation for HumanInterventionNode - modify node_input directly
                        # This ensures downstream nodes can access by node ID like {{HumanInterventionNode_1.input_node.input_1}}
                        # Store the raw output data directly in the node_input using dep_id as the key
                        node_input[dep_id] = output_dict

            # Special handling for InputNode - use initial inputs
            if node.node_type == "InputNode":
                node_input = self._initial_inputs.get(node_id, {})

            # Only fail early for None inputs if it is NOT a CoalesceNode
            if node.node_type != "CoalesceNode" and any([v is None for v in node_input.values()]):
                self._outputs[node_id] = None
                return None
            elif node.node_type == "CoalesceNode" and all([v is None for v in node_input.values()]):
                self._outputs[node_id] = None
                return None

            # Remove None values from input
            node_input = {k: v for k, v in node_input.items() if v is not None}

            # update task recorder with inputs
            if self.task_recorder:
                self.task_recorder.update_task(
                    node_id=node_id,
                    status=TaskStatus.RUNNING,
                    inputs={
                        dep_id: output.model_dump() if hasattr(output, 'model_dump') else output
                        for dep_id, output in node_input.items()
                        if node.node_type != "InputNode"
                    },
                )

            # If node_input is empty, return None
            if not node_input:
                self._outputs[node_id] = None
                raise UnconnectedNode(f"Node {node_id} has no input")

            # Create the node instance
            node_instance: Tool = NodeFactory.create_node(
                node_name=node.title,
                node_type_name=node.node_type,
                config=node.config,
            )
            self.node_instances[node_id] = node_instance

<<<<<<< HEAD
            # Update task recorder
            if self.task_recorder:
                self.task_recorder.update_task(
                    node_id=node_id,
                    status=TaskStatus.RUNNING,
                    subworkflow=getattr(node_instance, 'subworkflow', None),
                )

            # Execute node
            output: Optional[BaseModel] = await node_instance(node_input)

            # Update task recorder
            if self.task_recorder:
                output_dict: Dict[str, Any] = {}
                if hasattr(output, 'model_dump'):
                    output_dict = output.model_dump()

                self.task_recorder.update_task(
                    node_id=node_id,
                    status=TaskStatus.COMPLETED,
                    outputs=output_dict,
                    end_time=datetime.now(),
                    subworkflow=getattr(node_instance, 'subworkflow', None),
                    subworkflow_output=getattr(node_instance, 'subworkflow_output', None),
                )
=======
            # Set workflow definition in node context if available
            if hasattr(node_instance, 'context'):
                node_instance.context = WorkflowExecutionContext(
                    workflow_id=self.context.workflow_id if self.context else "",
                    run_id=self.context.run_id if self.context else "",
                    parent_run_id=self.context.parent_run_id if self.context else None,
                    run_type=self.context.run_type if self.context else "interactive",
                    db_session=self.context.db_session if self.context else None,
                    workflow_definition=self.workflow.model_dump()
                )

            try:
                output = await node_instance(node_input)

                # Update task recorder
                if self.task_recorder:
                    self.task_recorder.update_task(
                        node_id=node_id,
                        status=TaskStatus.COMPLETED,
                        outputs=self._serialize_output(output),
                        end_time=datetime.now(),
                        subworkflow=node_instance.subworkflow,
                        subworkflow_output=node_instance.subworkflow_output,
                    )

                # Store output
                self._outputs[node_id] = output
                return output
            except PauseException as e:
                self._handle_pause_exception(node_id, e)
                # Return None to prevent downstream execution
                return None
>>>>>>> 740e5aa9

        except UpstreamFailure as e:
            self._failed_nodes.add(node_id)
            self._outputs[node_id] = None
            if self.task_recorder:
                current_time = datetime.now()

                # Check if this node is downstream of a paused node
                has_paused_upstream = False
                if hasattr(self, 'context') and self.context:
                    workflow_definition = getattr(self.context, "workflow_definition", {})

                    # Find any paused nodes
                    paused_node_ids: List[str] = []
                    for _, task in self.task_recorder.tasks.items():
                        if task.status == TaskStatus.PAUSED:
                            paused_node_ids.append(task.node_id)

                    # Check if this node is blocked by any paused node
                    for paused_node_id in paused_node_ids:
                        blocked_nodes = self.get_blocked_nodes(workflow_definition, paused_node_id)
                        if node_id in blocked_nodes:
                            has_paused_upstream = True
                            break

                if has_paused_upstream:
                    self.task_recorder.update_task(
                        node_id=node_id,
                        status=TaskStatus.PENDING,
                        end_time=current_time,
                        error=None,
                        is_downstream_of_pause=True
                    )
                else:
                    self.task_recorder.update_task(
                        node_id=node_id,
                        status=TaskStatus.CANCELED,
                        end_time=current_time,
                        error="Upstream failure",
                    )
            raise e
        except Exception as e:
            error_msg = (
                f"Node execution failed:\n"
                f"Node ID: {node_id}\n"
                f"Node Type: {node.node_type}\n"
                f"Node Title: {node.title}\n"
                f"Inputs: {node_input}\n"
                f"Error: {traceback.format_exc()}"
            )
            print(error_msg)
            self._failed_nodes.add(node_id)
            if self.task_recorder:
                current_time = datetime.now()
                self.task_recorder.update_task(
                    node_id=node_id,
                    status=TaskStatus.FAILED,
                    end_time=current_time,
                    error=traceback.format_exc(limit=5),
                )
            raise e

    def _serialize_output(self, output: Optional[BaseNodeOutput]) -> Optional[Dict[str, Any]]:
        """Helper method to serialize node outputs, handling datetime objects."""
        if output is None:
            return None

        data = output.model_dump()

        def _serialize_value(val: Any) -> Any:
            """Recursively serialize values, handling datetime objects and sets."""
            if isinstance(val, datetime):
                return val.isoformat()
            elif isinstance(val, set):
                return list(val)  # type: ignore # Convert sets to lists
            elif isinstance(val, dict):
                return {str(key): _serialize_value(value) for key, value in val.items()}  # type: ignore
            elif isinstance(val, list):
                return [_serialize_value(item) for item in val]  # type: ignore
            return val

        return {str(key): _serialize_value(value) for key, value in data.items()}

    async def run(
        self,
        input: Dict[str, Any] = {},
        node_ids: List[str] = [],
        precomputed_outputs: Dict[str, Dict[str, Any] | List[Dict[str, Any]]] = {},
    ) -> Dict[str, BaseModel]:
        # Handle precomputed outputs first
        if precomputed_outputs:
            for node_id, output in precomputed_outputs.items():
                try:
                    if isinstance(output, dict):
                        node_instance: Tool = NodeFactory.create_node(
                            node_name=self._node_dict[node_id].title,
                            node_type_name=self._node_dict[node_id].node_type,
                            config=self._node_dict[node_id].config,
                        )
                        self._outputs[node_id] = node_instance.output_model.model_validate(output)
                    else:
                        # If output is a list of dicts, do not validate the output
                        # these are outputs of loop nodes, their precomputed outputs are not supported yet
                        continue

                except ValidationError as e:
                    print(
                        f"[WARNING]: Precomputed output validation failed for node {node_id}: {e}\n skipping precomputed output"
                    )
                except AttributeError as e:
                    print(
                        f"[WARNING]: Node {node_id} does not have an output_model defined: {e}\n skipping precomputed output"
                    )
                except KeyError as e:
                    print(
                        f"[WARNING]: Node {node_id} not found in the predecessor workflow: {e}\n skipping precomputed output"
                    )

        # Store input in initial inputs to be used by InputNode
        input_node = next(
            (
                node
                for node in self.workflow.nodes
                if node.node_type == "InputNode" and not node.parent_id
            ),
        )
        self._initial_inputs[input_node.id] = input
        # also update outputs for input node
        input_node_obj: Tool = NodeFactory.create_node(
            node_name=input_node.title,
            node_type_name=input_node.node_type,
            config=input_node.config,
        )
        self._outputs[input_node.id] = await input_node_obj(input)

        nodes_to_run = set(self._node_dict.keys())
        if node_ids:
            nodes_to_run = set(node_ids)

        # skip nodes that have parent nodes, as they will be executed as part of their parent node
        for node in self.workflow.nodes:
            if node.parent_id:
                nodes_to_run.discard(node.id)

        # drop outputs for nodes that need to be run
        for node_id in nodes_to_run:
            self._outputs.pop(node_id, None)

        # Start tasks for all nodes
        for node_id in nodes_to_run:
            self._get_async_task_for_node_execution(node_id)

        # Wait for all tasks to complete, but don't propagate exceptions
        results = await asyncio.gather(*self._node_tasks.values(), return_exceptions=True)

        # Process results to handle any exceptions
<<<<<<< HEAD
        for node_id, result in zip(self._node_tasks.keys(), results, strict=False):
            if isinstance(result, Exception):
=======
        paused_node_id: Optional[str] = None
        paused_exception: Optional[PauseException] = None
        for node_id, result in zip(self._node_tasks.keys(), results):
            if isinstance(result, PauseException):
                # Handle pause state - don't mark as failed
                paused_node_id = result.node_id
                paused_exception = result
                print(f"Node {node_id} paused: {str(result)}")
                # Don't add to failed nodes since this is a pause state
                continue
            elif isinstance(result, Exception):
>>>>>>> 740e5aa9
                print(f"Node {node_id} failed with error: {str(result)}")
                if paused_node_id and self.task_recorder:
                    # Check if this node is downstream of the paused node
                    is_downstream = False
                    current_node = node_id
                    while current_node in self._dependencies:
                        deps = self._dependencies[current_node]
                        if paused_node_id in deps:
                            is_downstream = True
                            break
                        # Check next level of dependencies
                        if not deps:
                            break
                        current_node = next(iter(deps))

                    if is_downstream:
                        # Update task status without marking as failed
                        self.task_recorder.update_task(
                            node_id=node_id,
                            status=TaskStatus.PENDING,
                            end_time=datetime.now(),
                            is_downstream_of_pause=True
                        )
                        continue

                self._failed_nodes.add(node_id)
                self._outputs[node_id] = None

        # Handle any downstream nodes of paused nodes that might not have been processed yet
        if paused_node_id is not None and self.task_recorder:
            self._mark_downstream_nodes_as_pending(paused_node_id)

        # Final pass: fix any CANCELED tasks that should be PENDING
        if paused_node_id is not None:
            self._fix_canceled_tasks_after_pause(paused_node_id)

        # Ensure workflow status is updated to PAUSED if any node is paused
        if paused_node_id is not None:
            self._update_run_status_to_paused()
            # Commit all database changes
            if self.context is not None and hasattr(self.context, 'db_session') and self.context.db_session is not None:
                self.context.db_session.commit()

        # If we have a paused node, re-raise the pause exception
        if paused_exception is not None:
            # This must be raised for API endpoints to catch it
            raise paused_exception

        # return the non-None outputs
        return {node_id: output for node_id, output in self._outputs.items() if output is not None}

    async def __call__(
        self,
        input: Dict[str, Any] = {},
        node_ids: List[str] = [],
        precomputed_outputs: Dict[str, Dict[str, Any] | List[Dict[str, Any]]] = {},
    ) -> Dict[str, BaseModel]:
        """Execute the workflow with the given input data.
        input: input for the input node of the workflow. Dict[<field_name>: <value>]
        node_ids: list of node_ids to run. If empty, run all nodes.
        precomputed_outputs: precomputed outputs for the nodes. These nodes will not be executed again.
        """
        return await self.run(input, node_ids, precomputed_outputs)

    async def run_batch(
        self, input_iterator: Iterator[Dict[str, Any]], batch_size: int = 100
    ) -> List[Dict[str, BaseModel]]:
        """Run the workflow on a batch of inputs.
        """
        results: List[Dict[str, BaseModel]] = []
        batch_tasks: List[asyncio.Task[Dict[str, BaseModel]]] = []
        for input in input_iterator:
            batch_tasks.append(asyncio.create_task(self.run(input)))
            if len(batch_tasks) == batch_size:
                results.extend(await asyncio.gather(*batch_tasks))
                batch_tasks = []
        if batch_tasks:
            results.extend(await asyncio.gather(*batch_tasks))
        return results

    def add_resumed_node_id(self, node_id: str) -> None:
        """Add a node ID to the set of resumed node IDs."""
        self._resumed_node_ids.add(node_id)


if __name__ == "__main__":
    workflow = WorkflowDefinitionSchema.model_validate(
        {
            "nodes": [
                {
                    "id": "input_node",
                    "title": "",
                    "node_type": "InputNode",
                    "config": {"output_schema": {"question": "string"}},
                    "coordinates": {"x": 281.25, "y": 128.75},
                },
                {
                    "id": "bon_node",
                    "title": "",
                    "node_type": "BestOfNNode",
                    "config": {
                        "samples": 1,
                        "output_schema": {
                            "response": "string",
                            "next_potential_question": "string",
                        },
                        "llm_info": {
                            "model": "gpt-4o",
                            "max_tokens": 16384,
                            "temperature": 0.7,
                            "top_p": 0.9,
                        },
                        "system_message": "You are a helpful assistant.",
                        "user_message": "",
                    },
                    "coordinates": {"x": 722.5, "y": 228.75},
                },
                {
                    "id": "output_node",
                    "title": "",
                    "node_type": "OutputNode",
                    "config": {
                        "title": "OutputNodeConfig",
                        "type": "object",
                        "output_schema": {
                            "question": "string",
                            "response": "string",
                        },
                        "output_map": {
                            "question": "bon_node.next_potential_question",
                            "response": "bon_node.response",
                        },
                    },
                    "coordinates": {"x": 1187.5, "y": 203.75},
                },
            ],
            "links": [
                {
                    "source_id": "input_node",
                    "target_id": "bon_node",
                },
                {
                    "source_id": "bon_node",
                    "target_id": "output_node",
                },
            ],
            "test_inputs": [
                {
                    "id": 1733466671014,
                    "question": "<p>Is altruism inherently selfish?</p>",
                }
            ],
        }
    )
    executor = WorkflowExecutor(workflow)
    input = {"question": "Is altruism inherently selfish?"}
    outputs = asyncio.run(executor(input))
    print(outputs)<|MERGE_RESOLUTION|>--- conflicted
+++ resolved
@@ -1,15 +1,14 @@
 import asyncio
 import traceback
+from collections import defaultdict, deque
 from datetime import datetime
-<<<<<<< HEAD
-from typing import Any, Dict, Iterator, List, Optional, Set, Tuple, TypeVar
-=======
-from typing import Any, Dict, Iterator, List, Optional, Set, Tuple, TYPE_CHECKING, Union
-from collections import defaultdict, deque
->>>>>>> 740e5aa9
+from typing import TYPE_CHECKING, Any, Dict, Iterator, List, Optional, Set, Tuple, TypeVar, Union
 
 from pydantic import BaseModel, ValidationError
 
+from ..models.run_model import RunModel, RunStatus
+from ..models.task_model import TaskStatus
+from ..models.workflow_model import WorkflowModel
 from ..nodes.base import Tool
 from ..nodes.factory import NodeFactory
 from ..nodes.logic.human_intervention import PauseException
@@ -18,19 +17,13 @@
     WorkflowNodeSchema,
 )
 from .task_recorder import TaskRecorder, TaskStatus
-from ..models.task_model import TaskStatus
-from ..models.workflow_model import WorkflowModel
-from ..models.run_model import RunModel, RunStatus
 from .workflow_execution_context import WorkflowExecutionContext
 
-<<<<<<< HEAD
 # Define a type variable for the output of a node
 T = TypeVar('T', bound=BaseModel)
-=======
 if TYPE_CHECKING:
     from .task_recorder import TaskRecorder
 
->>>>>>> 740e5aa9
 
 class UpstreamFailure(Exception):
     pass
@@ -69,26 +62,21 @@
         self._node_dict: Dict[str, WorkflowNodeSchema] = {}
         self.node_instances: Dict[str, Tool] = {}
         self._dependencies: Dict[str, Set[str]] = {}
-<<<<<<< HEAD
         self._node_tasks: Dict[str, asyncio.Task[Optional[BaseModel]]] = {}
         self._initial_inputs: Dict[str, Dict[str, Any]] = {}
         self._outputs: Dict[str, Optional[BaseModel]] = {}
-=======
-        self._node_tasks: Dict[str, asyncio.Task[Optional[BaseNodeOutput]]] = {}
-        self._outputs: Dict[str, Optional[BaseNodeOutput]] = {}
->>>>>>> 740e5aa9
         self._failed_nodes: Set[str] = set()
         self._resumed_node_ids: Set[str] = set(resumed_node_ids or [])
         self._build_node_dict()
         self._build_dependencies()
 
     @property
-    def outputs(self) -> Dict[str, Optional[BaseNodeOutput]]:
+    def outputs(self) -> Dict[str, Optional[BaseModel]]:
         """Get the current outputs of the workflow execution."""
         return self._outputs
 
     @outputs.setter
-    def outputs(self, value: Dict[str, Optional[BaseNodeOutput]]):
+    def outputs(self, value: Dict[str, Optional[BaseModel]]):
         """Set the outputs of the workflow execution."""
         self._outputs = value
 
@@ -182,12 +170,9 @@
             self.task_recorder.create_task(node_id, {})
         return task
 
-<<<<<<< HEAD
-    async def _execute_node(self, node_id: str) -> Optional[BaseModel]:
-=======
+
     def get_blocked_nodes(self, workflow_definition: Dict[str, Any], paused_node_id: str) -> Set[str]:
-        """
-        Find all nodes that are blocked by the paused node.
+        """Find all nodes that are blocked by the paused node.
         These are nodes that directly or indirectly depend on the paused node.
 
         Args:
@@ -196,6 +181,7 @@
 
         Returns:
             Set of node IDs that are blocked by the paused node
+
         """
         blocked_nodes: Set[str] = set()
 
@@ -222,14 +208,14 @@
         return blocked_nodes
 
     def is_downstream_of_pause(self, node_id: str) -> bool:
-        """
-        Check if a node is downstream of any paused node
+        """Check if a node is downstream of any paused node
 
         Args:
             node_id: The ID of the node to check
 
         Returns:
             True if the node is downstream of a paused node, False otherwise
+
         """
         # If this node is being resumed, it's not considered downstream of a pause
         if node_id in self._resumed_node_ids:
@@ -260,7 +246,7 @@
         """Get workflow definition from context"""
         return getattr(self.context, 'workflow_definition', {}) or {}
 
-    def _mark_node_as_paused(self, node_id: str, pause_output: Optional[BaseNodeOutput] = None) -> None:
+    def _mark_node_as_paused(self, node_id: str, pause_output: Optional[BaseModel] = None) -> None:
         """Mark a node as paused and store its output"""
         # Store the output
         self._outputs[node_id] = pause_output
@@ -384,8 +370,7 @@
             # Commit all changes at once
             self.context.db_session.commit()
 
-    async def _execute_node(self, node_id: str) -> Optional[BaseNodeOutput]:
->>>>>>> 740e5aa9
+    async def _execute_node(self, node_id: str) -> Optional[BaseModel]:
         node = self._node_dict[node_id]
         node_input = {}
         try:
@@ -495,13 +480,9 @@
             source_handles = self._get_source_handles()
 
             # Build node input, handling router outputs specially
-<<<<<<< HEAD
             for dep_id, output in zip(dependency_ids, predecessor_outputs, strict=False):
-=======
-            for dep_id, output in zip(dependency_ids, predecessor_outputs):
                 if output is None:
                     continue
->>>>>>> 740e5aa9
                 predecessor_node = self._node_dict[dep_id]
                 if predecessor_node.node_type == "RouterNode":
                     source_handle = source_handles.get((dep_id, node_id))
@@ -567,7 +548,6 @@
             )
             self.node_instances[node_id] = node_instance
 
-<<<<<<< HEAD
             # Update task recorder
             if self.task_recorder:
                 self.task_recorder.update_task(
@@ -593,40 +573,10 @@
                     subworkflow=getattr(node_instance, 'subworkflow', None),
                     subworkflow_output=getattr(node_instance, 'subworkflow_output', None),
                 )
-=======
-            # Set workflow definition in node context if available
-            if hasattr(node_instance, 'context'):
-                node_instance.context = WorkflowExecutionContext(
-                    workflow_id=self.context.workflow_id if self.context else "",
-                    run_id=self.context.run_id if self.context else "",
-                    parent_run_id=self.context.parent_run_id if self.context else None,
-                    run_type=self.context.run_type if self.context else "interactive",
-                    db_session=self.context.db_session if self.context else None,
-                    workflow_definition=self.workflow.model_dump()
-                )
-
-            try:
-                output = await node_instance(node_input)
-
-                # Update task recorder
-                if self.task_recorder:
-                    self.task_recorder.update_task(
-                        node_id=node_id,
-                        status=TaskStatus.COMPLETED,
-                        outputs=self._serialize_output(output),
-                        end_time=datetime.now(),
-                        subworkflow=node_instance.subworkflow,
-                        subworkflow_output=node_instance.subworkflow_output,
-                    )
-
-                # Store output
-                self._outputs[node_id] = output
-                return output
-            except PauseException as e:
-                self._handle_pause_exception(node_id, e)
-                # Return None to prevent downstream execution
-                return None
->>>>>>> 740e5aa9
+        except PauseException as e:
+            self._handle_pause_exception(node_id, e)
+            # Return None to prevent downstream execution
+            return None
 
         except UpstreamFailure as e:
             self._failed_nodes.add(node_id)
@@ -689,7 +639,7 @@
                 )
             raise e
 
-    def _serialize_output(self, output: Optional[BaseNodeOutput]) -> Optional[Dict[str, Any]]:
+    def _serialize_output(self, output: Optional[BaseModel]) -> Optional[Dict[str, Any]]:
         """Helper method to serialize node outputs, handling datetime objects."""
         if output is None:
             return None
@@ -783,13 +733,9 @@
         results = await asyncio.gather(*self._node_tasks.values(), return_exceptions=True)
 
         # Process results to handle any exceptions
-<<<<<<< HEAD
-        for node_id, result in zip(self._node_tasks.keys(), results, strict=False):
-            if isinstance(result, Exception):
-=======
         paused_node_id: Optional[str] = None
         paused_exception: Optional[PauseException] = None
-        for node_id, result in zip(self._node_tasks.keys(), results):
+        for node_id, result in zip(self._node_tasks.keys(), results, strict=False):
             if isinstance(result, PauseException):
                 # Handle pause state - don't mark as failed
                 paused_node_id = result.node_id
@@ -798,7 +744,6 @@
                 # Don't add to failed nodes since this is a pause state
                 continue
             elif isinstance(result, Exception):
->>>>>>> 740e5aa9
                 print(f"Node {node_id} failed with error: {str(result)}")
                 if paused_node_id and self.task_recorder:
                     # Check if this node is downstream of the paused node
