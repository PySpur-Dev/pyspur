from pathlib import Path
import json
from typing import List, Dict, Any, Optional, Callable, Coroutine, cast, Union, Sequence
import numpy as np
from loguru import logger

from .embedder import (
    get_multiple_text_embeddings,
    get_single_text_embedding,
    EmbeddingModels
)
from .schemas.document_schemas import (
<<<<<<< HEAD
    Document,
    DocumentWithChunks,
    DocumentChunk,
    DocumentMetadataFilter,
    QueryWithEmbedding,
    QueryResult,
    DocumentChunkWithScore
=======
    DocumentSchema,
    DocumentWithChunksSchema,
    DocumentChunkSchema,
    DocumentMetadataFilterSchema
>>>>>>> 803c08ea
)
from .datastore.factory import get_datastore


class ProcessingError(Exception):
    """Custom exception for vector processing errors"""
    pass


async def _call_progress(
    on_progress: Optional[Callable[[float, str, int, int], Coroutine[Any, Any, None]]],
    progress: float,
    stage: str,
    processed_chunks: int,
    total_chunks: int
) -> None:
    """Helper function to safely call the progress callback"""
    if on_progress:
        await on_progress(progress, stage, processed_chunks, total_chunks)


class VectorIndex:
    """Manages vector index operations."""

    def __init__(self, index_id: str):
        """Initialize vector index manager."""
        self.index_id = index_id
        self.base_dir = Path(f"data/vector_indices/{index_id}")
        self.embeddings_dir = self.base_dir / "embeddings"
        self.config_path = self.base_dir / "config.json"

        # Create base directory
        self.base_dir.mkdir(parents=True, exist_ok=True)
        self.embeddings_dir.mkdir(exist_ok=True)

        # Load or create config
        self.config = self._load_config()

    def _load_config(self) -> Dict[str, Any]:
        """Load vector index configuration."""
        if self.config_path.exists():
            with open(self.config_path) as f:
                return json.load(f)
        return {}

    def _save_config(self) -> None:
        """Save vector index configuration."""
        with open(self.config_path, "w") as f:
            json.dump(self.config, f, indent=2)

    def update_config(self, config: Dict[str, Any]) -> None:
        """Update vector index configuration."""
        self.config.update(config)
        self._save_config()

    async def create_from_document_collection(
        self,
        docs_with_chunks: List[DocumentWithChunksSchema],
        config: Dict[str, Any],
        on_progress: Optional[Callable[[float, str, int, int], Coroutine[Any, Any, None]]] = None,
    ) -> str:
        """
        Create a vector index from a document collection.

        Args:
            docs_with_chunks: List of documents with their chunks
            config: Configuration for processing
            on_progress: Async callback for progress updates

        Returns:
            str: Vector index ID
        """
        try:
            # Update config
            self.update_config(config)

            # Get all chunks
            all_chunks: List[DocumentChunkSchema] = []
            for doc in docs_with_chunks:
                all_chunks.extend(doc.chunks)

            if not all_chunks:
                logger.warning("No chunks found to process")
                return self.index_id

            # Initialize progress
            await _call_progress(on_progress, 0.0, "embedding", 0, len(all_chunks))

            # Get chunk texts
            chunk_texts = [chunk.text for chunk in all_chunks]

            try:
                # Use OpenAI's text-embedding-3-small by default
                embedding_model = config.get("embedding_model", EmbeddingModels.TEXT_EMBEDDING_3_SMALL.value)
                model_info = EmbeddingModels.get_model_info(embedding_model)
                if not model_info:
                    raise ValueError(f"Unknown embedding model: {embedding_model}")

                logger.debug(f"Using embedding model: {embedding_model} with {model_info.dimensions} dimensions")

                # Report starting embeddings phase
                await _call_progress(
                    on_progress,
                    0.0,
                    "embedding",
                    0,  # processed_chunks
                    len(all_chunks)  # total_chunks
                )

                embeddings: Sequence[Union[List[float], np.ndarray]] = await get_multiple_text_embeddings(
                    docs=chunk_texts,
                    model=embedding_model,
                    dimensions=model_info.dimensions,
                    batch_size=config.get("embeddings_batch_size", 128),
                    api_key=config.get("openai_api_key")
                )

                logger.debug(f"[DEBUG] Embeddings generated: {embeddings}.")
            except Exception as e:
                logger.error(f"Error generating embeddings: {str(e)}")
                raise ProcessingError(f"Failed to generate embeddings: {str(e)}")

            # Update chunks with embeddings
            processed_chunks = 0
            for i, chunk in enumerate(all_chunks):
                if embeddings[i] is None:
                    logger.error(f"No embedding generated for chunk {i}")
                    continue

                # Convert embedding to list of floats
                try:
                    embedding_list = embeddings[i].tolist() if hasattr(embeddings[i], 'tolist') else embeddings[i]
                    embedding_list = [float(x) for x in embedding_list]
                    chunk.embedding = embedding_list

                    # Save embeddings
                    doc_id = chunk.metadata.document_id
                    if doc_id is not None:
                        emb_path = self.embeddings_dir / f"{doc_id}_{i}.json"
                        with open(emb_path, "w") as f:
                            json.dump(
                                {"chunk_id": chunk.id, "embedding": embedding_list},
                                f
                            )
                    processed_chunks += 1
                except Exception as e:
                    logger.error(f"Error converting embedding: {str(e)}")
                    continue

                # Update progress for embedding phase (0-70%)
                await _call_progress(
                    on_progress,
                    (i + 1) / len(all_chunks) * 0.7,
                    "embedding",
                    processed_chunks,  # processed_chunks
                    len(all_chunks)  # total_chunks
                )

            # Report starting vector store upload
            await _call_progress(
                on_progress,
                0.7,
                "uploading",
                processed_chunks,  # processed_chunks
                len(all_chunks)  # total_chunks
            )

            # Initialize datastore
            datastore = await get_datastore(
                config["vector_db"],
                embedding_model=embedding_model
            )
            logger.debug("Datastore initialized, starting to upsert chunks.")

            # Insert chunks into datastore
            await datastore.upsert(
                cast(List[DocumentSchema], docs_with_chunks),
                chunk_token_size=config.get("chunk_token_size", 200)
            )
            logger.debug("All chunks successfully upserted into datastore.")

            # Update progress for completion
            await _call_progress(
                on_progress,
                1.0,
                "completed",
                processed_chunks,  # processed_chunks
                len(all_chunks)  # total_chunks
            )

            return self.index_id

        except Exception as e:
            logger.error(f"Error occurred during processing: {e}")
            raise ProcessingError(f"Error processing documents: {str(e)}")

    def get_config(self) -> Dict[str, Any]:
        """Get the current vector index configuration."""
        return self.config.copy()

    def get_status(self) -> Dict[str, Any]:
        """Get the current status of the vector index."""
        return {
            "id": self.index_id,
            "has_embeddings": self.embeddings_dir.exists() and any(self.embeddings_dir.iterdir()),
            "config": self.get_config()
        }

    async def delete(self) -> bool:
        """Delete the vector index and its data."""
        try:
            # Initialize datastore
            datastore = await get_datastore(
                self.config["vector_db"],
                embedding_model=self.config.get("embedding_model")
            )

            # Delete vectors from vector database
            await datastore.delete(
                filter=DocumentMetadataFilterSchema(
                    document_id=self.index_id,
                ),
                delete_all=False,
            )

            # Delete files from filesystem
            if self.base_dir.exists():
                import shutil
                shutil.rmtree(self.base_dir)

            return True
        except Exception as e:
            logger.error(f"Error deleting vector index: {e}")
            return False

    async def retrieve(
        self,
        query: str,
        top_k: int = 5,
        score_threshold: Optional[float] = None,
        semantic_weight: Optional[float] = 1.0,
        keyword_weight: Optional[float] = None,
    ) -> List[Dict[str, Any]]:
        """
        Retrieve relevant documents from the vector index.

        Args:
            query: The search query
            top_k: Number of results to return
            score_threshold: Minimum similarity score threshold
            semantic_weight: Weight for semantic search (0 to 1)
            keyword_weight: Weight for keyword search (0 to 1)

        Returns:
            List of documents with their similarity scores
        """
        try:
            # Initialize datastore
            datastore = await get_datastore(
                self.config["vector_db"],
                embedding_model=self.config.get("embedding_model")
            )

            # Get embedding for query
            query_embedding = await get_single_text_embedding(
                text=query,
                model=self.config.get("embedding_model"),
                dimensions=self.config.get("dimensions"),
                api_key=self.config.get("openai_api_key")
            )

            # Create query with embedding
            query_with_embedding = QueryWithEmbedding(
                query=query,
                embedding=query_embedding,
                top_k=top_k,
            )

            # Query the datastore
            results = await datastore.query([query_with_embedding])

            if not results:
                return []

            # Format results
            formatted_results = []
            for match in results[0].matches:
                formatted_results.append({
                    "chunk": match.chunk,
                    "score": match.score,
                    "metadata": match.chunk.metadata.model_dump() if match.chunk.metadata else {}
                })

            return formatted_results

        except Exception as e:
            logger.error(f"Error retrieving from vector index: {e}")
            raise<|MERGE_RESOLUTION|>--- conflicted
+++ resolved
@@ -10,20 +10,10 @@
     EmbeddingModels
 )
 from .schemas.document_schemas import (
-<<<<<<< HEAD
-    Document,
-    DocumentWithChunks,
-    DocumentChunk,
-    DocumentMetadataFilter,
-    QueryWithEmbedding,
-    QueryResult,
-    DocumentChunkWithScore
-=======
     DocumentSchema,
     DocumentWithChunksSchema,
     DocumentChunkSchema,
     DocumentMetadataFilterSchema
->>>>>>> 803c08ea
 )
 from .datastore.factory import get_datastore
 
