--- conflicted
+++ resolved
@@ -143,88 +143,6 @@
             if node.node_type == "InputNode":
                 node_input = self._initial_inputs.get(node_id, {})
 
-<<<<<<< HEAD
-        # Build node input, handling router outputs specially
-        node_input = {}
-        for dep_id, output in zip(dependency_ids, predecessor_outputs):
-            predecessor_node = self._node_dict[dep_id]
-            if predecessor_node.node_type == "RouterNode":
-                # For router nodes, we must have a source handle
-                source_handle = source_handles.get((dep_id, node_id))
-                if not source_handle:
-                    raise ValueError(
-                        f"Missing source_handle in link from router node {dep_id} to {node_id}"
-                    )
-                # Get the specific route's output from the router
-                route_output = getattr(output, source_handle, None)
-                if route_output is not None:
-                    node_input[dep_id] = route_output
-                else:
-                    self._outputs[node_id] = None
-                    if self.task_recorder:
-                        self.task_recorder.update_task(
-                            node_id=node_id,
-                            status=TaskStatus.PENDING,
-                            end_time=datetime.now(),
-                        )
-                    return None
-            else:
-                node_input[dep_id] = output
-
-        # Special handling for InputNode - use initial inputs
-        if node.node_type == "InputNode" and not node.parent_id:
-            node_input = self._initial_inputs.get(node_id, {})
-
-        # Only fail early for None inputs if it is NOT a CoalesceNode
-        if node.node_type != "CoalesceNode" and any(
-            [v is None for v in node_input.values()]
-        ):
-            self._outputs[node_id] = None
-            return None
-
-        # Remove None values from input
-        node_input = {k: v for k, v in node_input.items() if v is not None}
-
-        # If node_input is empty, return None
-        if not node_input:
-            self._outputs[node_id] = None
-            return None
-
-        # If node is a parent node, pass its child nodes in config.subworkflow
-        subworkflow_nodes = [
-            child_node
-            for child_node in self.workflow.nodes
-            if child_node.parent_id == node_id
-        ]
-        if subworkflow_nodes:
-            subworkflow_links = [
-                link
-                for link in self.workflow.links
-                if link.source_id in [node.id for node in subworkflow_nodes]
-                and link.target_id in [node.id for node in subworkflow_nodes]
-            ]
-            subworkflow = WorkflowDefinitionSchema(
-                nodes=subworkflow_nodes, links=subworkflow_links
-            )
-            node.config["subworkflow"] = subworkflow
-        else:
-            node.config.pop("subworkflow", None)
-
-        node_instance = NodeFactory.create_node(
-            node_name=node.title, node_type_name=node.node_type, config=node.config
-        )
-        # Update task recorder
-        if self.task_recorder:
-            self.task_recorder.update_task(
-                node_id=node_id,
-                status=TaskStatus.RUNNING,
-                inputs={
-                    dep_id: output.model_dump()
-                    for dep_id, output in node_input.items()
-                    if node.node_type != "InputNode"
-                },
-                subworkflow=node_instance.subworkflow,
-=======
             # Only fail early for None inputs if it is NOT a CoalesceNode
             if node.node_type != "CoalesceNode" and any(
                 [v is None for v in node_input.values()]
@@ -254,7 +172,6 @@
 
             node_instance = NodeFactory.create_node(
                 node_name=node.title, node_type_name=node.node_type, config=node.config
->>>>>>> 7426fe22
             )
             # Update task recorder
             if self.task_recorder:
