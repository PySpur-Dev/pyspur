# ignore the test database file
test.db
<<<<<<< HEAD
data/
=======
/app/integrations/google/token.json
>>>>>>> 27897eca
<|MERGE_RESOLUTION|>--- conflicted
+++ resolved
@@ -1,7 +1,4 @@
 # ignore the test database file
 test.db
-<<<<<<< HEAD
-data/
-=======
 /app/integrations/google/token.json
->>>>>>> 27897eca
+data/