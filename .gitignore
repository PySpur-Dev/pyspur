# Byte-compiled / optimized / DLL files
__pycache__/
*.py[cod]
*$py.class

# C extensions
*.so

# Distribution / packaging
.Python
build/
develop-eggs/
dist/
downloads/
eggs/
.eggs/
lib/
lib64/
parts/
sdist/
var/
wheels/
share/python-wheels/
*.egg-info/
.installed.cfg
*.egg
MANIFEST

# PyInstaller
#  Usually these files are written by a python script from a template
#  before PyInstaller builds the exe, so as to inject date/other infos into it.
*.manifest
*.spec

# Installer logs
pip-log.txt
pip-delete-this-directory.txt

# Unit test / coverage reports
htmlcov/
.tox/
.nox/
.coverage
.coverage.*
.cache
nosetests.xml
coverage.xml
*.cover
*.py,cover
.hypothesis/
.pytest_cache/
cover/

# Translations
*.mo
*.pot

# Django stuff:
*.log
local_settings.py
db.sqlite3
db.sqlite3-journal

# Flask stuff:
instance/
.webassets-cache

# Scrapy stuff:
.scrapy

# Sphinx documentation
docs/_build/

# PyBuilder
.pybuilder/
target/

# Jupyter Notebook
.ipynb_checkpoints

# IPython
profile_default/
ipython_config.py

# pyenv
#   For a library or package, you might want to ignore these files since the code is
#   intended to run in multiple environments; otherwise, check them in:
# .python-version

# pipenv
#   According to pypa/pipenv#598, it is recommended to include Pipfile.lock in version control.
#   However, in case of collaboration, if having platform-specific dependencies or dependencies
#   having no cross-platform support, pipenv may install dependencies that don't work, or not
#   install all needed dependencies.
#Pipfile.lock

# poetry
#   Similar to Pipfile.lock, it is generally recommended to include poetry.lock in version control.
#   This is especially recommended for binary packages to ensure reproducibility, and is more
#   commonly ignored for libraries.
#   https://python-poetry.org/docs/basic-usage/#commit-your-poetrylock-file-to-version-control
#poetry.lock

# pdm
#   Similar to Pipfile.lock, it is generally recommended to include pdm.lock in version control.
#pdm.lock
#   pdm stores project-wide configurations in .pdm.toml, but it is recommended to not include it
#   in version control.
#   https://pdm.fming.dev/latest/usage/project/#working-with-version-control
.pdm.toml
.pdm-python
.pdm-build/

# PEP 582; used by e.g. github.com/David-OConnor/pyflow and github.com/pdm-project/pdm
__pypackages__/

# Celery stuff
celerybeat-schedule
celerybeat.pid

# SageMath parsed files
*.sage.py

# Environments
.env
.venv
env/
venv/
ENV/
env.bak/
venv.bak/

# Spyder project settings
.spyderproject
.spyproject

# Rope project settings
.ropeproject

# mkdocs documentation
/site

# mypy
.mypy_cache/
.dmypy.json
dmypy.json

# Pyre type checker
.pyre/

# pytype static type analyzer
.pytype/

# Cython debug symbols
cython_debug/

# PyCharm
#  JetBrains specific template is maintained in a separate JetBrains.gitignore that can
#  be found at https://github.com/github/gitignore/blob/main/Global/JetBrains.gitignore
#  and can be added to the global gitignore or merged into this file.  For a more nuclear
#  option (not recommended) you can uncomment the following to ignore the entire idea folder.
#.idea/

.DS_Store
.vscode

# Ruff cache
**/.ruff_cache/


# node_modules
**/node_modules/
**/node_modules

<<<<<<< HEAD
prd/
=======
# package* in docs
docs/package*
>>>>>>> 50b9c2af
<|MERGE_RESOLUTION|>--- conflicted
+++ resolved
@@ -172,9 +172,7 @@
 **/node_modules/
 **/node_modules
 
-<<<<<<< HEAD
 prd/
-=======
+
 # package* in docs
-docs/package*
->>>>>>> 50b9c2af
+docs/package*