--- conflicted
+++ resolved
@@ -1061,7 +1061,6 @@
     }
 };
 
-<<<<<<< HEAD
 // Add a new function for AI workflow generation
 export interface WorkflowGenerationRequest {
     purpose: string
@@ -1079,7 +1078,10 @@
         return response.data
     } catch (error) {
         console.error('Error generating workflow with AI:', error)
-=======
+        throw error
+    }
+}
+
 export const generateSchema = async (
     description: string,
     existingSchema?: string
@@ -1104,7 +1106,6 @@
         return response.data
     } catch (error) {
         console.error('Error generating message:', error)
->>>>>>> 93625a54
         throw error
     }
 }