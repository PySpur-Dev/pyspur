--- conflicted
+++ resolved
@@ -364,40 +364,47 @@
     const isDark = theme === 'dark'
 
     // Memoized style calculation function for better performance
-    const getEdgeStyle = useCallback((edge: Edge) => {
-        const isHovered = edge.id === hoveredEdge || edge.id === selectedEdgeId;
-        const isSourceOrTargetHovered = edge.source === hoveredNode || edge.target === hoveredNode;
-
-        let stroke;
-        let strokeWidth;
-
-        if (readOnly) {
-            stroke = isHovered
-                ? isDark ? '#fff' : '#000'
-                : isSourceOrTargetHovered
-                    ? isDark ? '#fff' : '#000'
-                    : isDark ? '#888' : '#555';
-
-            strokeWidth = isHovered ? 4 : isSourceOrTargetHovered ? 4 : 2;
-        } else {
-            stroke = isHovered || isSourceOrTargetHovered
-                ? isDark ? '#fff' : '#555'
-                : isDark ? '#666' : '#999';
-
-            strokeWidth = isHovered || isSourceOrTargetHovered ? 3 : 1.5;
-        }
-
-        return {
-            stroke,
-            strokeWidth,
-        };
-    }, [hoveredNode, hoveredEdge, selectedEdgeId, readOnly, isDark]);
+    const getEdgeStyle = useCallback(
+        (edge: Edge) => {
+            const isHovered = edge.id === hoveredEdge || edge.id === selectedEdgeId
+            const isSourceOrTargetHovered = edge.source === hoveredNode || edge.target === hoveredNode
+
+            let stroke
+            let strokeWidth
+
+            if (readOnly) {
+                stroke = isHovered
+                    ? isDark
+                        ? '#fff'
+                        : '#000'
+                    : isSourceOrTargetHovered
+                      ? isDark
+                          ? '#fff'
+                          : '#000'
+                      : isDark
+                        ? '#888'
+                        : '#555'
+
+                strokeWidth = isHovered ? 4 : isSourceOrTargetHovered ? 4 : 2
+            } else {
+                stroke = isHovered || isSourceOrTargetHovered ? (isDark ? '#fff' : '#555') : isDark ? '#666' : '#999'
+
+                strokeWidth = isHovered || isSourceOrTargetHovered ? 3 : 1.5
+            }
+
+            return {
+                stroke,
+                strokeWidth,
+            }
+        },
+        [hoveredNode, hoveredEdge, selectedEdgeId, readOnly, isDark]
+    )
 
     // Process each edge once with the memoized style function
     return useMemo(() => {
         return edges.map((edge) => {
             // Get the styles only when needed
-            const edgeStyle = getEdgeStyle(edge);
+            const edgeStyle = getEdgeStyle(edge)
 
             return {
                 ...edge,
@@ -409,9 +416,9 @@
                     onPopoverOpen: handlePopoverOpen,
                 },
                 key: edge.id,
-            };
-        });
-    }, [edges, getEdgeStyle, hoveredEdge, selectedEdgeId, handlePopoverOpen]);
+            }
+        })
+    }, [edges, getEdgeStyle, hoveredEdge, selectedEdgeId, handlePopoverOpen])
 }
 
 interface NodesWithModeOptions {
@@ -468,52 +475,41 @@
     const onNodesChange: OnNodesChange = useCallback(
         (changes: NodeChange[]) => {
             // For performance: only process helper lines when there are few nodes
-            const shouldProcessHelperLines = nodes.length <= 10 && setHelperLines;
+            const shouldProcessHelperLines = nodes.length <= 10 && setHelperLines
 
             // Clear helper lines if not a position change or if we have too many nodes
             if (!changes.some((c) => c.type === 'position') || !shouldProcessHelperLines) {
                 if (shouldProcessHelperLines) {
-                    setHelperLines({ horizontal: null, vertical: null });
-                }
-                dispatch(nodesChange({ changes }));
-                return;
+                    setHelperLines({ horizontal: null, vertical: null })
+                }
+                dispatch(nodesChange({ changes }))
+                return
             }
 
             // Handle position changes with throttling
-<<<<<<< HEAD
             const positionChanges = changes.filter((c) => c.type === 'position')
             const otherChanges = changes.filter((c) => c.type !== 'position')
-=======
-            const positionChanges = changes.filter(c => c.type === 'position');
-            const otherChanges = changes.filter(c => c.type !== 'position');
->>>>>>> c6266eba
 
             // Immediately dispatch non-position changes
             if (otherChanges.length > 0) {
-                dispatch(nodesChange({ changes: otherChanges }));
+                dispatch(nodesChange({ changes: otherChanges }))
             }
 
             // Throttle position changes
             if (positionChanges.length > 0) {
-                throttledPosition.handlePositionChange(positionChanges, dispatch);
+                throttledPosition.handlePositionChange(positionChanges, dispatch)
             }
         },
         [dispatch, nodes, setHelperLines, throttledPosition]
     )
 
     // Handle drag end to flush any pending position changes
-<<<<<<< HEAD
     const onNodeDragStop = useCallback(
         (event: React.MouseEvent, node: Node) => {
             throttledPosition.flushChanges(dispatch)
         },
         [dispatch, throttledPosition]
     )
-=======
-    const onNodeDragStop = useCallback((event: React.MouseEvent, node: Node) => {
-        throttledPosition.flushChanges(dispatch);
-    }, [dispatch, throttledPosition])
->>>>>>> c6266eba
 
     const onEdgesChange: OnEdgesChange = useCallback(
         (changes: EdgeChange[]) => dispatch(edgesChange({ changes })),
@@ -624,21 +620,15 @@
                 animationFrame = requestAnimationFrame(() => {
                     // Only take the latest position for each node to reduce updates
                     const latestPositions = new Map<string, NodeChange>()
-<<<<<<< HEAD
+
                     pendingChanges.forEach((change) => {
-=======
-
-                    pendingChanges.forEach(change => {
->>>>>>> c6266eba
                         if (change.type === 'position' && change.id) {
                             latestPositions.set(change.id, change)
                         }
                     })
 
                     // Include non-position changes
-                    const nonPositionChanges = pendingChanges.filter(
-                        change => change.type !== 'position'
-                    )
+                    const nonPositionChanges = pendingChanges.filter((change) => change.type !== 'position')
 
                     // Combine optimized position changes with other changes
                     const optimizedChanges = [...latestPositions.values(), ...nonPositionChanges]
@@ -672,9 +662,7 @@
                 })
 
                 // Include non-position changes
-                const nonPositionChanges = pendingChanges.filter(
-                    change => change.type !== 'position'
-                )
+                const nonPositionChanges = pendingChanges.filter((change) => change.type !== 'position')
 
                 const optimizedChanges = [...latestPositions.values(), ...nonPositionChanges]
 
