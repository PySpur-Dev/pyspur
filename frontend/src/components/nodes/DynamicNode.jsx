<<<<<<< HEAD
import React, { useEffect, useRef, useState, useMemo } from 'react';
import { Handle } from '@xyflow/react';
import BaseNode from './BaseNode';
import styles from './DynamicNode.module.css';
import { Input } from '@nextui-org/react';
import useNode from '../../hooks/useNode';
=======
import React, { useEffect, useRef, useState, useCallback } from 'react';
import { Handle, useHandleConnections } from '@xyflow/react';
import { useSelector, useDispatch } from 'react-redux';
import BaseNode from './BaseNode';
import styles from './DynamicNode.module.css';
import { Input } from '@nextui-org/react';
import {
  updateNodeData,
  updateEdgesOnHandleRename,
} from '../../store/flowSlice';
>>>>>>> 37c7e886

const DynamicNode = ({ id, nodeTypeConfig, position }) => {
  const nodeRef = useRef(null);
  const [editingField, setEditingField] = useState(null);
<<<<<<< HEAD

  const {
    nodeData,
    input_schema,
    output_schema,
    handleSchemaKeyEdit,
  } = useNode(id);
=======
  const [isCollapsed, setIsCollapsed] = useState(false);

  const node = useSelector((state) => state.flow.nodes.find((n) => n.id === id));
  const nodeData = data || (node && node.data);
  const dispatch = useDispatch();

  const edges = useSelector((state) => state.flow.edges);

  const handleSchemaKeyEdit = useCallback(
    (oldKey, newKey, schemaType) => {
      if (oldKey === newKey || !newKey.trim()) {
        setEditingField(null);
        return;
      }

      const updatedSchema = {
        ...nodeData?.config?.[schemaType],
        [newKey]: nodeData?.config?.[schemaType][oldKey],
      };
      delete updatedSchema[oldKey];

      dispatch(
        updateNodeData({
          id,
          data: {
            config: {
              ...nodeData?.config,
              [schemaType]: updatedSchema,
            },
          },
        })
      );

      dispatch(
        updateEdgesOnHandleRename({
          nodeId: id,
          oldHandleId: oldKey,
          newHandleId: newKey,
          schemaType,
        })
      );

      setEditingField(null);
    },
    [dispatch, id, nodeData]
  );
>>>>>>> 37c7e886

  const memoizedInputSchema = useMemo(() => input_schema || {}, [input_schema]);
  const memoizedOutputSchema = useMemo(() => output_schema || {}, [output_schema]);
  const memoizedNodeData = useMemo(() => nodeData || {}, [nodeData]);

<<<<<<< HEAD
  const nodeWidth = useMemo(() => {
    if (!nodeRef.current || !memoizedNodeData) return 'auto';
=======
    const inputSchema = nodeData?.config?.['input_schema'] || {};
    const outputSchema = nodeData?.config?.['output_schema'] || {};
>>>>>>> 37c7e886

    const inputLabels = Object.keys(memoizedInputSchema);
    const outputLabels = Object.keys(memoizedOutputSchema);

    const maxLabelLength = Math.max(
<<<<<<< HEAD
      ...inputLabels.map(label => label.length),
      ...outputLabels.map(label => label.length),
      (memoizedNodeData?.title || '').length / 1.5
=======
      ...inputLabels.map((label) => label.length),
      ...outputLabels.map((label) => label.length),
      (nodeData?.title || '').length / 1.5
>>>>>>> 37c7e886
    );

    const calculatedWidth = Math.max(300, maxLabelLength * 20);
    const finalWidth = Math.min(calculatedWidth, 600);

    return `${finalWidth}px`;
  }, [memoizedNodeData, memoizedInputSchema, memoizedOutputSchema]);

  const InputHandleRow = ({ keyName }) => {
    const connections = useHandleConnections({ type: 'target', id: keyName });

    return (
      <tr key={keyName}>
        <td className={styles.handleCell}>
          <Handle
            type="target"
            position="left"
            id={keyName}
            className={`${styles.handle} ${styles.handleLeft} ${
              isCollapsed ? styles.collapsedHandleInput : ''
            }`}
            isConnectable={!isCollapsed && connections.length === 0}
          />
        </td>
        {!isCollapsed && (
          <td className="text-left align-middle">
            {editingField === keyName ? (
              <Input
                autoFocus
                defaultValue={keyName}
                size="sm"
                variant="faded"
                radius="lg"
                onBlur={(e) => handleSchemaKeyEdit(keyName, e.target.value, 'input_schema')}
                onKeyDown={(e) => {
                  if (e.key === 'Enter') {
                    handleSchemaKeyEdit(keyName, e.target.value, 'input_schema');
                  } else if (e.key === 'Escape') {
                    setEditingField(null);
                  }
                }}
                classNames={{
                  input: 'bg-default-100',
                  inputWrapper: 'shadow-none',
                }}
              />
            ) : (
              <span
                className={`${styles.handleLabel} text-sm font-medium cursor-pointer hover:text-primary`}
                onClick={() => setEditingField(keyName)}
              >
                {keyName}
              </span>
            )}
          </td>
        )}
      </tr>
    );
  };

  const OutputHandleRow = ({ keyName }) => {
    const connections = useHandleConnections({ type: 'source', id: keyName });

    return (
      <tr key={`output-${keyName}`} className="align-middle">
        {!isCollapsed && (
          <td className="text-right align-middle">
            {editingField === keyName ? (
              <Input
                autoFocus
                defaultValue={keyName}
                size="sm"
                variant="faded"
                radius="lg"
                onBlur={(e) => handleSchemaKeyEdit(keyName, e.target.value, 'output_schema')}
                onKeyDown={(e) => {
                  if (e.key === 'Enter') {
                    handleSchemaKeyEdit(keyName, e.target.value, 'output_schema');
                  } else if (e.key === 'Escape') {
                    setEditingField(null);
                  }
                }}
                classNames={{
                  input: 'bg-default-100',
                  inputWrapper: 'shadow-none',
                }}
              />
            ) : (
              <span
                className={`${styles.handleLabel} text-sm font-medium cursor-pointer hover:text-primary`}
                onClick={() => setEditingField(keyName)}
              >
                {keyName}
              </span>
            )}
          </td>
        )}
        <td className={`${styles.handleCell} ${styles.outputHandleCell}`}>
          <div className={styles.handleWrapper}>
            <Handle
              type="source"
              position="right"
              id={keyName}
              className={`${styles.handle} ${styles.handleRight} ${
                isCollapsed ? styles.collapsedHandleOutput : ''
              }`}
              isConnectable={!isCollapsed}
            />
          </div>
        </td>
      </tr>
    );
  };

  const renderHandles = () => {
    if (!memoizedNodeData) return null;

<<<<<<< HEAD
    const inputSchema = input_schema || [];
    const outputSchema = output_schema || [];
=======
    const inputSchema = nodeData?.config?.['input_schema'] || {};
    const outputSchema = nodeData?.config?.['output_schema'] || {};
>>>>>>> 37c7e886

    const inputs = inputSchema.length;
    const outputs = outputSchema.length;

    return (
      <div className={styles.handlesWrapper} id="handles">
        {/* Input Handles */}
        <div className={styles.handlesColumn}>
          {inputs > 0 && (
            <table style={{ width: '100%' }}>
              <tbody>
<<<<<<< HEAD
                {inputSchema.map((field, index) => (
                  <tr key={`${index}`}>
                    <td style={{ width: '20px' }}>
                      <Handle
                        type="target"
                        position="left"
                        id={`${field.field_name}`}
                        className={`${styles.handle} ${styles.handleLeft}`}
                        isConnectable={true}
                      />
                    </td>
                    <td className="text-left align-middle">
                      {editingField === field.field_name ? (
                        <Input
                          autoFocus
                          defaultValue={field.field_name}
                          size="sm"
                          variant="faded"
                          radius="lg"
                          onBlur={(e) => handleSchemaKeyEdit(field.field_name, e.target.value, 'input')}
                          onKeyDown={(e) => {
                            if (e.key === 'Enter') {
                              handleSchemaKeyEdit(field.field_name, e.target.value, 'input');
                            } else if (e.key === 'Escape') {
                              setEditingField(null);
                            }
                          }}
                          classNames={{
                            input: "bg-default-100",
                            inputWrapper: "shadow-none",
                          }}
                        />
                      ) : (
                        <span
                          className={`${styles.handleLabel} text-sm font-medium cursor-pointer hover:text-primary`}
                          onClick={() => setEditingField(field.field_name)}
                          style={{ maxWidth: '8rem', whiteSpace: 'normal', wordWrap: 'break-word' }}
                        >
                          {field.field_name}
                        </span>
                      )}
                    </td>
                  </tr>
=======
                {Object.keys(inputSchema).map((key) => (
                  <InputHandleRow key={key} keyName={key} />
>>>>>>> 37c7e886
                ))}
              </tbody>
            </table>
          )}
        </div>

        {/* Output Handles */}
        <div className={styles.handlesColumn}>
          {outputs > 0 && (
            <table style={{ width: '100%' }}>
              <tbody>
<<<<<<< HEAD
                {outputSchema.map((field, index) => (
                  <tr key={`output-${index}`} className="align-middle">
                    <td className="text-right align-middle">
                      {editingField === field.field_name ? (
                        <Input
                          autoFocus
                          defaultValue={field.field_name}
                          size="sm"
                          variant="faded"
                          radius="lg"
                          onBlur={(e) => handleSchemaKeyEdit(field.field_name, e.target.value, 'output')}
                          onKeyDown={(e) => {
                            if (e.key === 'Enter') {
                              handleSchemaKeyEdit(field.field_name, e.target.value, 'output');
                            } else if (e.key === 'Escape') {
                              setEditingField(null);
                            }
                          }}
                          classNames={{
                            input: "bg-default-100",
                            inputWrapper: "shadow-none",
                          }}
                        />
                      ) : (
                        <span
                          className={`${styles.handleLabel} text-sm font-medium cursor-pointer hover:text-primary`}
                          onClick={() => setEditingField(field.field_name)}
                          style={{ maxWidth: '8rem', whiteSpace: 'normal', wordWrap: 'break-word' }}
                        >
                          {field.field_name}
                        </span>
                      )}
                    </td>
                    <td style={{ width: '20px', verticalAlign: 'middle', textAlign: 'center' }}>
                      <div style={{ display: 'flex', justifyContent: 'center', alignItems: 'center', height: '100%' }}>
                        <Handle
                          type="source"
                          position="right"
                          id={`${field.field_name}`}
                          className={`${styles.handle} ${styles.handleRight}`}
                          isConnectable={true}
                        />
                      </div>
                    </td>
                  </tr>
=======
                {Object.keys(outputSchema).map((key) => (
                  <OutputHandleRow key={key} keyName={key} />
>>>>>>> 37c7e886
                ))}
              </tbody>
            </table>
          )}
        </div>
      </div>
    );
  };

  const isConditionalNode = type === 'ConditionalNode';

  return (
<<<<<<< HEAD
    <div style={{
      position: 'relative',
    }}>
      <BaseNode
        id={id}
        data={nodeData}
        style={{ width: nodeWidth }}
=======
    <div className={styles.dynamicNodeWrapper} style={{ zIndex: props.parentNode ? 1 : 0 }}>
      <BaseNode
        id={id}
        data={nodeData}
        style={{ width: nodeWidth, backgroundColor: isConditionalNode ? '#e0f7fa' : undefined }}
        isCollapsed={isCollapsed}
        setIsCollapsed={setIsCollapsed}
        selected={props.selected}
>>>>>>> 37c7e886
      >
        <div className={styles.nodeWrapper} ref={nodeRef}>
          {isConditionalNode ? (
            <div>
              <strong>Conditional Node</strong>
            </div>
          ) : null}
          {renderHandles()}
        </div>
      </BaseNode>
    </div>
  );
};

export default DynamicNode;<|MERGE_RESOLUTION|>--- conflicted
+++ resolved
@@ -1,27 +1,19 @@
-<<<<<<< HEAD
 import React, { useEffect, useRef, useState, useMemo } from 'react';
-import { Handle } from '@xyflow/react';
+import { Handle, useHandleConnections  } from '@xyflow/react';
 import BaseNode from './BaseNode';
 import styles from './DynamicNode.module.css';
 import { Input } from '@nextui-org/react';
 import useNode from '../../hooks/useNode';
-=======
-import React, { useEffect, useRef, useState, useCallback } from 'react';
-import { Handle, useHandleConnections } from '@xyflow/react';
 import { useSelector, useDispatch } from 'react-redux';
-import BaseNode from './BaseNode';
-import styles from './DynamicNode.module.css';
-import { Input } from '@nextui-org/react';
 import {
   updateNodeData,
   updateEdgesOnHandleRename,
 } from '../../store/flowSlice';
->>>>>>> 37c7e886
-
-const DynamicNode = ({ id, nodeTypeConfig, position }) => {
+
+const DynamicNode = ({ id, type, position, ...props }) => {
   const nodeRef = useRef(null);
   const [editingField, setEditingField] = useState(null);
-<<<<<<< HEAD
+  const [isCollapsed, setIsCollapsed] = useState(false);
 
   const {
     nodeData,
@@ -29,80 +21,21 @@
     output_schema,
     handleSchemaKeyEdit,
   } = useNode(id);
-=======
-  const [isCollapsed, setIsCollapsed] = useState(false);
-
-  const node = useSelector((state) => state.flow.nodes.find((n) => n.id === id));
-  const nodeData = data || (node && node.data);
-  const dispatch = useDispatch();
-
-  const edges = useSelector((state) => state.flow.edges);
-
-  const handleSchemaKeyEdit = useCallback(
-    (oldKey, newKey, schemaType) => {
-      if (oldKey === newKey || !newKey.trim()) {
-        setEditingField(null);
-        return;
-      }
-
-      const updatedSchema = {
-        ...nodeData?.config?.[schemaType],
-        [newKey]: nodeData?.config?.[schemaType][oldKey],
-      };
-      delete updatedSchema[oldKey];
-
-      dispatch(
-        updateNodeData({
-          id,
-          data: {
-            config: {
-              ...nodeData?.config,
-              [schemaType]: updatedSchema,
-            },
-          },
-        })
-      );
-
-      dispatch(
-        updateEdgesOnHandleRename({
-          nodeId: id,
-          oldHandleId: oldKey,
-          newHandleId: newKey,
-          schemaType,
-        })
-      );
-
-      setEditingField(null);
-    },
-    [dispatch, id, nodeData]
-  );
->>>>>>> 37c7e886
 
   const memoizedInputSchema = useMemo(() => input_schema || {}, [input_schema]);
   const memoizedOutputSchema = useMemo(() => output_schema || {}, [output_schema]);
   const memoizedNodeData = useMemo(() => nodeData || {}, [nodeData]);
 
-<<<<<<< HEAD
   const nodeWidth = useMemo(() => {
     if (!nodeRef.current || !memoizedNodeData) return 'auto';
-=======
-    const inputSchema = nodeData?.config?.['input_schema'] || {};
-    const outputSchema = nodeData?.config?.['output_schema'] || {};
->>>>>>> 37c7e886
 
     const inputLabels = Object.keys(memoizedInputSchema);
     const outputLabels = Object.keys(memoizedOutputSchema);
 
     const maxLabelLength = Math.max(
-<<<<<<< HEAD
       ...inputLabels.map(label => label.length),
       ...outputLabels.map(label => label.length),
       (memoizedNodeData?.title || '').length / 1.5
-=======
-      ...inputLabels.map((label) => label.length),
-      ...outputLabels.map((label) => label.length),
-      (nodeData?.title || '').length / 1.5
->>>>>>> 37c7e886
     );
 
     const calculatedWidth = Math.max(300, maxLabelLength * 20);
@@ -220,13 +153,8 @@
   const renderHandles = () => {
     if (!memoizedNodeData) return null;
 
-<<<<<<< HEAD
     const inputSchema = input_schema || [];
     const outputSchema = output_schema || [];
-=======
-    const inputSchema = nodeData?.config?.['input_schema'] || {};
-    const outputSchema = nodeData?.config?.['output_schema'] || {};
->>>>>>> 37c7e886
 
     const inputs = inputSchema.length;
     const outputs = outputSchema.length;
@@ -238,7 +166,6 @@
           {inputs > 0 && (
             <table style={{ width: '100%' }}>
               <tbody>
-<<<<<<< HEAD
                 {inputSchema.map((field, index) => (
                   <tr key={`${index}`}>
                     <td style={{ width: '20px' }}>
@@ -282,10 +209,6 @@
                       )}
                     </td>
                   </tr>
-=======
-                {Object.keys(inputSchema).map((key) => (
-                  <InputHandleRow key={key} keyName={key} />
->>>>>>> 37c7e886
                 ))}
               </tbody>
             </table>
@@ -297,7 +220,6 @@
           {outputs > 0 && (
             <table style={{ width: '100%' }}>
               <tbody>
-<<<<<<< HEAD
                 {outputSchema.map((field, index) => (
                   <tr key={`output-${index}`} className="align-middle">
                     <td className="text-right align-middle">
@@ -343,10 +265,6 @@
                       </div>
                     </td>
                   </tr>
-=======
-                {Object.keys(outputSchema).map((key) => (
-                  <OutputHandleRow key={key} keyName={key} />
->>>>>>> 37c7e886
                 ))}
               </tbody>
             </table>
@@ -359,15 +277,6 @@
   const isConditionalNode = type === 'ConditionalNode';
 
   return (
-<<<<<<< HEAD
-    <div style={{
-      position: 'relative',
-    }}>
-      <BaseNode
-        id={id}
-        data={nodeData}
-        style={{ width: nodeWidth }}
-=======
     <div className={styles.dynamicNodeWrapper} style={{ zIndex: props.parentNode ? 1 : 0 }}>
       <BaseNode
         id={id}
@@ -376,7 +285,6 @@
         isCollapsed={isCollapsed}
         setIsCollapsed={setIsCollapsed}
         selected={props.selected}
->>>>>>> 37c7e886
       >
         <div className={styles.nodeWrapper} ref={nodeRef}>
           {isConditionalNode ? (
