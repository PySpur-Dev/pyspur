--- conflicted
+++ resolved
@@ -21,7 +21,7 @@
     disabled = false,
     schemaType = 'input_schema',
     nodeId,
-    availableFields = ['str', 'bool', 'int', 'float'],
+    availableFields = ['string', 'boolean', 'integer', 'number'],
 }) => {
     const [newKey, setNewKey] = useState<string>('')
     const [newType, setNewType] = useState<string>('string')
@@ -106,13 +106,8 @@
                 <Select
                     onChange={(e) => setNewType(e.target.value)}
                     disabled={disabled}
-<<<<<<< HEAD
                     label={label}
                     defaultSelectedKeys={[availableFields[0]]}
-=======
-                    label="Type"
-                    defaultSelectedKeys={['string']}
->>>>>>> 7426fe22
                     className="max-w-xs p-2 w-1/3"
                     isMultiline={true}
                     renderValue={(items) => (
@@ -125,32 +120,11 @@
                         </div>
                     )}
                 >
-<<<<<<< HEAD
                     {availableFields.map((field) => (
                         <SelectItem key={field} value={field}>
                             {field}
                         </SelectItem>
                     ))}
-=======
-                    <SelectItem key="string" value="string">
-                        string
-                    </SelectItem>
-                    <SelectItem key="boolean" value="boolean">
-                        boolean
-                    </SelectItem>
-                    <SelectItem key="integer" value="integer">
-                        integer
-                    </SelectItem>
-                    <SelectItem key="number" value="number">
-                        number
-                    </SelectItem>
-                    <SelectItem key="object" value="object">
-                        object
-                    </SelectItem>
-                    <SelectItem key="array" value="array">
-                        array
-                    </SelectItem>
->>>>>>> 7426fe22
                 </Select>
                 <Button
                     isIconOnly
