--- conflicted
+++ resolved
@@ -692,17 +692,16 @@
 
         if (key.endsWith('_prompt') || key.endsWith('_message') || key.endsWith('_template')) {
             const title = key.endsWith('_template')
-                ? key.slice(0, -9).replace(/_/g, ' ').replace(/\b\w/g, (char) => char.toUpperCase())
+                ? key
+                      .slice(0, -9)
+                      .replace(/_/g, ' ')
+                      .replace(/\b\w/g, (char) => char.toUpperCase())
                 : key.replace(/_/g, ' ').replace(/\b\w/g, (char) => char.toUpperCase())
             return (
                 <div key={key}>
-<<<<<<< HEAD
-                    <span className="font-semibold">{fieldMetadata?.title || key}</span>
-=======
                     <div className="flex items-center gap-2 mb-2">
                         <h3 className="font-semibold">{title}</h3>
                     </div>
->>>>>>> 684ea940
                     <TextEditor
                         key={`text-editor-${nodeID}-${key}`}
                         nodeID={nodeID}
