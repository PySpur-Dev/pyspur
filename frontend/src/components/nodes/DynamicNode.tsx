--- conflicted
+++ resolved
@@ -39,23 +39,6 @@
   displayOutput?: boolean;
 }
 
-<<<<<<< HEAD
-const nodeComparator = (prevNode: FlowWorkflowNode, nextNode: FlowWorkflowNode) => {
-  if (!prevNode || !nextNode) return false;
-  // Skip position and measured properties when comparing nodes
-  const { position: prevPosition, measured: prevMeasured, ...prevRest } = prevNode;
-  const { position: nextPosition, measured: nextMeasured, ...nextRest } = nextNode;
-  return isEqual(prevRest, nextRest);
-};
-
-const nodesComparator = (prevNodes: FlowWorkflowNode[], nextNodes: FlowWorkflowNode[]) => {
-  if (!prevNodes || !nextNodes) return false;
-  if (prevNodes.length !== nextNodes.length) return false;
-  return prevNodes.every((node, index) => nodeComparator(node, nextNodes[index]));
-};
-
-=======
->>>>>>> 33e5d192
 const DynamicNode: React.FC<DynamicNodeProps> = ({ id, type, data, position, displayOutput, ...props }) => {
   const nodeRef = useRef<HTMLDivElement | null>(null);
   const [nodeWidth, setNodeWidth] = useState<string>('auto');
