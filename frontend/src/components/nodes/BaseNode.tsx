--- conflicted
+++ resolved
@@ -228,7 +228,8 @@
         } catch (error: any) {
             console.error('Error running node:', error)
             // Extract error message from the response if available
-            const errorMessage = error.response?.data?.detail || 'Node execution failed. Please check the inputs and try again.'
+            const errorMessage =
+                error.response?.data?.detail || 'Node execution failed. Please check the inputs and try again.'
             showAlert(errorMessage, 'danger')
             // Prevent the error from propagating to the global error handler
             return
@@ -321,35 +322,6 @@
                     <Alert color={alert.color}>{alert.message}</Alert>
                 </div>
             )}
-<<<<<<< HEAD
-            {/* Container to hold the Handle and the content */}
-            <div>
-                {/* Hidden target handle covering the entire node */}
-                <Handle
-                    key={`handle-${id}`}
-                    type="target"
-                    position={Position.Left}
-                    id={`node-body-${id}`}
-                    style={staticStyles.targetHandle}
-                    isConnectable={true}
-                    isConnectableStart={false}
-                />
-
-                <div className="react-flow__node-drag-handle" style={staticStyles.dragHandle}>
-                    <Card
-                        key={`card-${id}`}
-                        className={`base-node ${className || ''}`}
-                        style={cardStyle}
-                        classNames={{
-                            base: `bg-background outline outline-default-200 outline-offset-0 ${
-                                isSelected
-                                    ? 'outline-[3px]'
-                                    : status === 'completed'
-                                      ? 'outline-[2px]'
-                                      : 'outline-[1px]'
-                            } group-hover:outline-[3px] transition-all duration-300`,
-                        }}
-=======
             <div style={staticStyles.container} draggable={false} className="group" id={`node-${id}`}>
                 {showTitleError && (
                     <Alert
@@ -357,7 +329,6 @@
                         className="absolute -top-16 left-0 right-0 z-50"
                         color="danger"
                         onClose={() => setShowTitleError(false)}
->>>>>>> 7087be55
                     >
                         Title cannot contain whitespace. Use underscores instead.
                     </Alert>
@@ -382,7 +353,11 @@
                             style={cardStyle}
                             classNames={{
                                 base: `bg-background border-default-200 ${
-                                    isSelected ? 'border-[3px]' : status === 'completed' ? 'border-[2px]' : 'border-[1px]'
+                                    isSelected
+                                        ? 'border-[3px]'
+                                        : status === 'completed'
+                                          ? 'border-[2px]'
+                                          : 'border-[1px]'
                                 } group-hover:border-[3px]`,
                             }}
                         >
