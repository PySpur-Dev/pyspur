import React, { useState, useEffect } from 'react';
import { useDispatch, useSelector } from 'react-redux';
import { updateNodeData } from '../../store/flowSlice';
import TextInput from '../TextInput';
import NumberInput from '../NumberInput';
import BooleanInput from '../BooleanInput';
import TextEditor from '../textEditor/Editor';
import Wrapper from '../textEditor/Wrapper';
import JsonEditor from '../JsonEditor';
import CodeEditor from '../CodeEditor';
import { nodeTypes } from '../../constants/nodeTypes'; // Import nodeTypes
<<<<<<< HEAD
import { jsonOptions } from '../../constants/jsonOptions';
import FewShotEditor from './LLMNode/Utils/FewShotEditor';
import PromptEditor from './LLMNode/Utils/PromptEditor';
import Editor from '../textEditor/Editor';
=======
import { Button } from '@nextui-org/react'; // Import NextUI Button

>>>>>>> 0c089aa8

const NodeDetails = ({ nodeID }) => {
    const dispatch = useDispatch();
    const node = useSelector((state) => state.flow.nodes.find((n) => n.id === nodeID));

<<<<<<< HEAD
    const [fewShotIndex, setFewShotIndex] = useState(null);
    const [isPromptEditing, setIsPromptEditing] = useState(false);

    // Function to find the node schema based on the new structure
    const findNodeSchema = (nodeType) => {
        for (const category in nodeTypes) {
            const nodeSchema = nodeTypes[category].find((n) => n.name === nodeType);
            if (nodeSchema) return nodeSchema;
        }
        return null;
    };
=======

>>>>>>> 0c089aa8

    const initializeConfigData = (nodeSchema) => {
        const configSchema = nodeSchema?.config;
        const config = {};
        if (!configSchema) return config;

        Object.keys(configSchema.properties).forEach((key) => {
            const field = configSchema.properties[key];
            
            if (field.default !== undefined) {
                config[key] = field.default;
            } else if (field.$ref) {
                const refPath = field.$ref.replace('#/$defs/', '');
                const enumDef = configSchema.$defs[refPath];
                if (enumDef && enumDef.enum) {
                    config[key] = enumDef.enum[0];
                }
            } else {
                switch (field.type) {
                    case 'string':
                        config[key] = '';
                        break;
                    case 'integer':
                        config[key] = 0;
                        break;
                    case 'number':
                        config[key] = 0;
                        break;
                    case 'boolean':
                        config[key] = false;
                        break;
                    case 'array':
                        config[key] = [];
                        break;
                    case 'object':
                        config[key] = {};
                        break;
                    case 'code':
                        config[key] = '';
                        break;
                    default:
                        config[key] = null;
                }
            }
        });
        console.log("config", config);
        return config;
    };

<<<<<<< HEAD
=======
    const handleJsonChange = (updatedJson) => {
        dispatch(updateNodeData({ nodeId, data: updatedJson }));
    };
    const jsonOptions = ['option1', 'option2', 'option3'];


>>>>>>> 0c089aa8
    useEffect(() => {
        const schema = findNodeSchema(node?.type);
        setNodeSchema(schema);
        if (node?.data?.config) {
            setConfigData(node.data.config);
        } else {
            setConfigData(initializeConfigData(schema));
        }
<<<<<<< HEAD
        if (promptEditor && node?.data?.config?.system_prompt !== promptEditor.getHTML()) {
            promptEditor.commands.setContent(node?.data?.config?.system_prompt || '');
        }
    }, [nodeID, node]);
=======
    }, [nodeID, node, nodeSchema]);

    // useEffect(() => {

    //     console.log('Node ID:', nodeID, 'Node Type:', nodeType);
    //     console.log('Node Schema:', nodeSchema);

    //     // Fetch node data from the redux store and update the local state
    //     // setConfigData(node?.data?.config);
    //     console.log(node?.data?.config);
    // }, [nodeID, node?.data?.config]);
>>>>>>> 0c089aa8

    const promptEditor = Editor(node?.data?.config?.system_prompt || '', null, false);

    const [nodeType, setNodeType] = useState(node?.type || 'ExampleNode');
    const [nodeSchema, setNodeSchema] = useState(findNodeSchema(node?.type));

    const [configData, setConfigData] = useState(node?.data?.config || initializeConfigData(nodeSchema?.config));
    const [isEditing, setIsEditing] = useState(false);

    const handleInputChange = (key, value) => {
        setConfigData((prevConfig) => ({
            ...prevConfig,
            [key]: value,
        }));
    };

    const handleSave = () => {
        dispatch(updateNodeData({ id: nodeID, data: { ...node.data, config: configData } }));
        setIsEditing(false);
        console.log(node.data.config);
    };

    const handleAddNewExample = () => {
        const updatedExamples = [...(node?.data?.config?.few_shot_examples || []), { input: '', output: '' }];
        dispatch(updateNodeData({ id: nodeID, data: { config: { ...node.data.config, few_shot_examples: updatedExamples } } }));
    };

    const handleDeleteExample = (index) => {
        const updatedExamples = [...(node?.data?.config?.few_shot_examples || [])];
        updatedExamples.splice(index, 1);
        dispatch(updateNodeData({ id: nodeID, data: { config: { ...node.data.config, few_shot_examples: updatedExamples } } }));
    };

    const renderEnumSelect = (key, label, enumValues) => (
        <div key={key}>
            <label className="font-semibold mb-2 block">{label}</label>
            <select
                value={configData[key] || ''}
                onChange={(e) => handleInputChange(key, e.target.value)}
                className="border p-2 w-full"
                disabled={!isEditing}
            >
                {enumValues.map((option) => (
                    <option key={option} value={option}>
                        {option}
                    </option>
                ))}
            </select>
        </div>
    );

    const renderConfigFields = () => {
        if (!nodeSchema || !nodeSchema.config) return null;
        const properties = nodeSchema.config.properties;

        return Object.keys(properties).map((key) => {
            const field = properties[key];
            const value = configData[key];

            if (field.$ref) {
                const refPath = field.$ref.replace('#/$defs/', '');
                const enumDef = nodeSchema.config.$defs[refPath];
                if (enumDef && enumDef.enum) {
                    return renderEnumSelect(key, enumDef.title || key, enumDef.enum);
                }
            }

            switch (field.type) {
                case 'string':
                    if (key === 'system_prompt') {
                        return (
                            <div key={key} className="my-4">
                                {isPromptEditing && (
                                    <PromptEditor
                                        nodeID={nodeID}
                                        onSave={() => setIsPromptEditing(false)}
                                        onDiscard={() => setIsPromptEditing(false)}
                                    />
                                )}

                                {!isPromptEditing && (
                                    <div>
                                        <h3 className="my-4 font-semibold">Prompt</h3>
                                        <Wrapper editor={promptEditor} isEditable={false} />

                                        <div className="mb-10">
                                            {isEditing && (<button
                                                className="px-2 py-1 bg-purple-600 text-white rounded mr-2"
                                                onClick={() => setIsPromptEditing(true)}
                                            >
                                                Edit Prompt
                                            </button>
                                            )}
                                        </div>
                                    </div>
                                )}</div>
                        );
                    }
                    return (
                        <TextInput
                            key={key}
                            label={field.title || key}
                            value={value}
                            onChange={(e) => handleInputChange(key, e.target.value)}
                            disabled={!isEditing}
                        />
                    );
                case 'integer':
                case 'number':
                    return (
                        <NumberInput
                            key={key}
                            label={field.title || key}
                            value={value}
                            onChange={(e) => {
                                const newValue = parseFloat(e.target.value);
                                handleInputChange(key, isNaN(newValue) ? 0 : newValue);
                            }}
                            disabled={!isEditing}
                        />
                    );
                case 'boolean':
                    return (
                        <BooleanInput
                            key={key}
                            label={field.title || key}
                            value={value}
                            onChange={(e) => handleInputChange(key, e.target.checked)}
                            disabled={!isEditing}
                        />
                    );
                case 'object':
                    if (key === 'output_schema' || key === 'input_schema') {
                        return (
                            <div key={key} className="my-4">
                                <label className="font-semibold mb-2 block">{field.title || (key === 'input_schema' ? 'Input Schema' : 'Output Schema')}</label>
                                <JsonEditor
                                    jsonValue={value}
                                    onChange={(newValue) => handleInputChange(key, newValue)}
                                    options={jsonOptions}
                                    disabled={!isEditing}
                                />
                            </div>
                        );
                    }
                    return (
                        <TextInput
                            key={key}
                            label={field.title || key}
                            value={value}
                            onChange={(e) => handleInputChange(key, e.target.value)}
                            placeholder="Enter key-value pairs as JSON"
                            disabled={!isEditing}
                        />
                    );
                case 'code':
                    return (
                        <CodeEditor
                            key={key}
                            code={value}
                            onChange={(newValue) => handleInputChange(key, newValue)}
                            disabled={!isEditing}
                        />
                    );
                default:
                    if (key === 'few_shot_examples') {
                        return (
                            <div>
                                {fewShotIndex !== null && (
                                    <FewShotEditor
                                        nodeID={nodeID}
                                        exampleIndex={fewShotIndex}
                                        onSave={() => setFewShotIndex(null)}
                                        onDiscard={() => setFewShotIndex(null)}
                                    />
                                )}

                                <h3 className="my-6 font-semibold">Few Shot Examples</h3>
                                <ul>
                                    {node?.data?.config?.few_shot_examples?.map((example, index) => (
                                        <li key={index} className="flex items-center justify-between mb-2">
                                            <div>Example {index + 1}</div>
                                            <div className="ml-2">
                                                {isEditing && (<button
                                                    className="px-2 py-1 bg-purple-600 text-white rounded mr-2"
                                                    onClick={() => setFewShotIndex(index)}
                                                >
                                                    Edit
                                                </button>
                                                )}
                                                {isEditing && (<button
                                                    className="px-2 py-1 bg-purple-600 text-white rounded"
                                                    onClick={() => handleDeleteExample(index)}
                                                >
                                                    Delete
                                                </button>
                                                )}
                                            </div>
                                        </li>
                                    ))}
                                </ul>

                                <div className="mt-4">
                                    {isEditing && (<button
                                        className="mt-2 px-2 py-1 bg-purple-600 text-white rounded"
                                        onClick={handleAddNewExample}
                                        disabled={!isEditing}
                                    >
                                        Add Example
                                    </button>
                                    )}
                                </div>
                            </div>
                        );
                    }
            }
        });
    };
<<<<<<< HEAD
=======

>>>>>>> 0c089aa8

    return (
        <div className="p-4">
            <h2 className="text-lg font-bold mb-2">Node Details: {nodeType}</h2>
            <p><strong>ID:</strong> {nodeID}</p>

            <h3 className="my-4 font-semibold">Configuration</h3>
            {renderConfigFields()}

            <div className="mt-4">
                {isEditing ? (
                    <>
                        <Button
                            color="primary"
                            auto
                            onClick={handleSave}
                        >
                            Save
                        </Button>
                        <Button
                            color="default"
                            auto
                            onClick={() => setIsEditing(false)}
                        >
                            Cancel
                        </Button>
                    </>
                ) : (
                    <Button
                        color="primary"
                        auto
                        onClick={() => setIsEditing(true)}
                    >
                        Edit Config
                    </Button>
                )}
            </div>
        </div>
    );
};

export default NodeDetails;<|MERGE_RESOLUTION|>--- conflicted
+++ resolved
@@ -9,21 +9,15 @@
 import JsonEditor from '../JsonEditor';
 import CodeEditor from '../CodeEditor';
 import { nodeTypes } from '../../constants/nodeTypes'; // Import nodeTypes
-<<<<<<< HEAD
 import { jsonOptions } from '../../constants/jsonOptions';
 import FewShotEditor from './LLMNode/Utils/FewShotEditor';
 import PromptEditor from './LLMNode/Utils/PromptEditor';
 import Editor from '../textEditor/Editor';
-=======
-import { Button } from '@nextui-org/react'; // Import NextUI Button
-
->>>>>>> 0c089aa8
 
 const NodeDetails = ({ nodeID }) => {
     const dispatch = useDispatch();
     const node = useSelector((state) => state.flow.nodes.find((n) => n.id === nodeID));
 
-<<<<<<< HEAD
     const [fewShotIndex, setFewShotIndex] = useState(null);
     const [isPromptEditing, setIsPromptEditing] = useState(false);
 
@@ -35,9 +29,6 @@
         }
         return null;
     };
-=======
-
->>>>>>> 0c089aa8
 
     const initializeConfigData = (nodeSchema) => {
         const configSchema = nodeSchema?.config;
@@ -87,15 +78,6 @@
         return config;
     };
 
-<<<<<<< HEAD
-=======
-    const handleJsonChange = (updatedJson) => {
-        dispatch(updateNodeData({ nodeId, data: updatedJson }));
-    };
-    const jsonOptions = ['option1', 'option2', 'option3'];
-
-
->>>>>>> 0c089aa8
     useEffect(() => {
         const schema = findNodeSchema(node?.type);
         setNodeSchema(schema);
@@ -104,24 +86,10 @@
         } else {
             setConfigData(initializeConfigData(schema));
         }
-<<<<<<< HEAD
         if (promptEditor && node?.data?.config?.system_prompt !== promptEditor.getHTML()) {
             promptEditor.commands.setContent(node?.data?.config?.system_prompt || '');
         }
     }, [nodeID, node]);
-=======
-    }, [nodeID, node, nodeSchema]);
-
-    // useEffect(() => {
-
-    //     console.log('Node ID:', nodeID, 'Node Type:', nodeType);
-    //     console.log('Node Schema:', nodeSchema);
-
-    //     // Fetch node data from the redux store and update the local state
-    //     // setConfigData(node?.data?.config);
-    //     console.log(node?.data?.config);
-    // }, [nodeID, node?.data?.config]);
->>>>>>> 0c089aa8
 
     const promptEditor = Editor(node?.data?.config?.system_prompt || '', null, false);
 
@@ -177,9 +145,11 @@
         if (!nodeSchema || !nodeSchema.config) return null;
         const properties = nodeSchema.config.properties;
 
+
         return Object.keys(properties).map((key) => {
             const field = properties[key];
             const value = configData[key];
+
 
             if (field.$ref) {
                 const refPath = field.$ref.replace('#/$defs/', '');
@@ -188,6 +158,7 @@
                     return renderEnumSelect(key, enumDef.title || key, enumDef.enum);
                 }
             }
+
 
             switch (field.type) {
                 case 'string':
@@ -340,10 +311,6 @@
             }
         });
     };
-<<<<<<< HEAD
-=======
-
->>>>>>> 0c089aa8
 
     return (
         <div className="p-4">
