--- conflicted
+++ resolved
@@ -92,13 +92,8 @@
           acc[node.name] = InputNode;
         } else if (node.name === 'RouterNode') {
           acc[node.name] = RouterNode;
-<<<<<<< HEAD
         } else if (node.name === 'CoalesceNode') {
           acc[node.name] = CoalesceNode;
-=======
-        } else if (node.name === 'MergeNode') {
-          acc[node.name] = (props: any) => <MergeNode {...props} />;
->>>>>>> d4280c40
         } else {
           acc[node.name] = (props: any) => {
             return <DynamicNode {...props} type={node.name} displayOutput={true} />;
