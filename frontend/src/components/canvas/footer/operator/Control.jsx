--- conflicted
+++ resolved
@@ -1,7 +1,6 @@
 import React from 'react';
 import { RiAddCircleFill } from '@remixicon/react';
 import { Card, Popover, PopoverTrigger, PopoverContent, Button } from '@nextui-org/react';
-<<<<<<< HEAD
 import { useSelector, useDispatch } from 'react-redux';
 import { addNode } from '../../../../store/flowSlice';
 import { nodeTypes } from '../../../../constants/nodeTypes'; // Import nodeTypes
@@ -30,12 +29,6 @@
   const handleCategorySelect = (category) => {
     setSelectedCategory(category);
   };
-=======
-import { useNodeSelector } from '../../../../hooks/useNodeSelector';
-
-const Control = () => {
-  const { visible, setVisible, handleSelectNode } = useNodeSelector();
->>>>>>> 0c089aa8
 
   return (
     <Card className='h-12 flex items-center justify-center'>
