--- conflicted
+++ resolved
@@ -51,7 +51,8 @@
 import { useSaveWorkflow } from '../../hooks/useSaveWorkflow';
 import LoadingSpinner from '../LoadingSpinner'; // Updated import
 import ConditionalNode from '../nodes/ConditionalNode';
-<<<<<<< HEAD
+import dagre from '@dagrejs/dagre'; 
+
 import { sortNodes, getId, getNodePositionInsideParent } from '../../utils/groupUtils';
 import SelectedNodesToolbar from '../nodes/groupNode/SelectedNodesToolbar';
 
@@ -59,10 +60,6 @@
   event.preventDefault();
   event.dataTransfer.dropEffect = 'move';
 };
-=======
-import dagre from '@dagrejs/dagre'; 
-
->>>>>>> 419f928f
 
 const useNodeTypes = ({ nodeTypesConfig }) => {
   console.log('nodeTypesConfig', nodeTypesConfig);
@@ -753,12 +750,8 @@
 
 
 
-<<<<<<< HEAD
-            <Operator />
+            <Operator handleLayout={handleLayout}/>
             <SelectedNodesToolbar />
-=======
-            <Operator handleLayout={handleLayout}/>
->>>>>>> 419f928f
           </ReactFlow>
         </div>
         {selectedNodeID && (
