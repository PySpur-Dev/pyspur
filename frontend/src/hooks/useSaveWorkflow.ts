import { FlowWorkflowEdge as Edge } from '@/types/api_types/nodeTypeSchemas'
import { SpurType, WorkflowCreateRequest, WorkflowNode } from '@/types/api_types/workflowSchemas'
import { debounce } from 'lodash'
import { useCallback, useEffect, useRef } from 'react'
import { useSelector } from 'react-redux'
import { RootState } from '../store/store'
import { updateWorkflow } from '../utils/api'

export const useSaveWorkflow = () => {
    const nodes = useSelector((state: RootState) => state.flow.nodes)
    const edges = useSelector((state: RootState) => state.flow.edges)
    const nodeConfigs = useSelector((state: RootState) => state.flow.nodeConfigs)
    const workflowID = useSelector((state: RootState) => state.flow.workflowID)
    const workflowInputVariables = useSelector((state: RootState) => state.flow.workflowInputVariables)
    const workflowName = useSelector((state: RootState) => state.flow.projectName)
    const testInputs = useSelector((state: RootState) => state.flow.testInputs)
<<<<<<< HEAD
    const spurType = useSelector((state: RootState) => state.flow.spurType)
=======
    const spurType = useSelector((state: RootState) => state.flow.spurType) || SpurType.WORKFLOW
>>>>>>> efcc8312

    // Create a ref to store the current values
    const valuesRef = useRef({
        nodes,
        edges,
        nodeConfigs,
        workflowID,
        workflowInputVariables,
        workflowName,
        testInputs,
        spurType,
    })

    // Update the ref when values change
    useEffect(() => {
        valuesRef.current = {
            nodes,
            edges,
            nodeConfigs,
            workflowID,
            workflowInputVariables,
            workflowName,
            testInputs,
            spurType,
        }
    }, [nodes, edges, nodeConfigs, workflowID, workflowInputVariables, workflowName, testInputs, spurType])

    // Create the debounced save function once
    const debouncedSave = useRef(
        debounce(async () => {
            const { nodes, edges, nodeConfigs, workflowID, workflowName, testInputs, spurType } = valuesRef.current

            try {
                const updatedNodes = nodes
                    .filter((node): node is NonNullable<typeof node> => node !== null && node !== undefined)
                    .map((node) => {
                        const config = nodeConfigs[node.id] || {}
                        const title = config.title || node.data.title

                        // Ensure the RouterNode structure uses route_map
                        if (node.type === 'RouterNode') {
                            return {
                                ...node,
                                config: {
                                    ...config,
                                    route_map: config.route_map || {}, // Ensure route_map exists
                                },
                                title,
                                parent_id: node.parentId || null,
                                dimensions: node.measured,
                            }
                        }

                        return {
                            ...node,
                            config,
                            title,
                            parent_id: node.parentId || null,
                            dimensions: node.type === 'ForLoopNode' ? node.measured : undefined,
                        }
                    })

                const updatedWorkflow: WorkflowCreateRequest = {
                    name: workflowName,
                    description: '',
                    definition: {
                        nodes: updatedNodes.map(
                            (node) =>
                                ({
                                    id: node.id,
                                    title: node.title,
                                    node_type: node.type,
                                    config: node.config,
                                    coordinates: node.position,
                                    parent_id: node.parent_id || null,
                                    dimensions: node.dimensions,
                                }) as WorkflowNode
                        ),
                        links: edges.map((edge: Edge) => {
                            const sourceNode = updatedNodes.find((node) => node?.id === edge.source)
                            const targetNode = updatedNodes.find((node) => node?.id === edge.target)

                            if (sourceNode?.type === 'RouterNode') {
                                return {
                                    source_id: sourceNode?.id || '',
                                    target_id: targetNode?.id || '',
                                    source_handle: edge.sourceHandle,
                                    target_handle: edge.targetHandle,
                                }
                            } else {
                                return {
                                    source_id: sourceNode?.id || '',
                                    target_id: targetNode?.id || '',
                                }
                            }
                        }),
                        test_inputs: testInputs,
                        spur_type: spurType,
                    },
                }

                await updateWorkflow(workflowID, updatedWorkflow)
            } catch (error) {
                throw error
            }
        }, 1000)
    ).current

    // Cleanup on unmount
    useEffect(() => {
        return () => {
            debouncedSave.cancel()
        }
    }, [debouncedSave])

    // Return a stable callback that triggers the debounced save
    return useCallback(() => {
        debouncedSave()
    }, [debouncedSave])
}<|MERGE_RESOLUTION|>--- conflicted
+++ resolved
@@ -14,11 +14,7 @@
     const workflowInputVariables = useSelector((state: RootState) => state.flow.workflowInputVariables)
     const workflowName = useSelector((state: RootState) => state.flow.projectName)
     const testInputs = useSelector((state: RootState) => state.flow.testInputs)
-<<<<<<< HEAD
-    const spurType = useSelector((state: RootState) => state.flow.spurType)
-=======
     const spurType = useSelector((state: RootState) => state.flow.spurType) || SpurType.WORKFLOW
->>>>>>> efcc8312
 
     // Create a ref to store the current values
     const valuesRef = useRef({
