--- conflicted
+++ resolved
@@ -14,121 +14,7 @@
 import { CreateNodeResult, FlowWorkflowEdge, FlowWorkflowNode, NodeTypesConfig, Position } from '@/types/api_types/nodeTypeSchemas'
 import { isEqual } from 'lodash'
 import { isTargetAncestorOfSource } from '@/utils/cyclicEdgeUtils'
-<<<<<<< HEAD
 import { FlowState } from '@/types/api_types/flowStateSchema'
-=======
-
-export interface NodeTypes {
-    [key: string]: any
-}
-
-export interface NodeTypesConfig {
-    [category: string]: Array<{
-        name: string
-        [key: string]: any
-    }>
-}
-
-export interface CreateNodeResult {
-    node: FlowWorkflowNode
-    config: FlowWorkflowNodeConfig
-}
-
-export interface Position {
-    x: number
-    y: number
-}
-
-export interface NodeData {
-    title?: string
-    acronym?: string
-    color?: string
-    logo?: string
-    category?: string
-}
-
-export interface BaseNode {
-    id: string
-    position: Position
-    type: string
-    data?: NodeData
-}
-
-export interface FlowWorkflowNodeConfig {
-    title?: string
-    type?: string
-    input_schema?: Record<string, any>
-    output_schema?: Record<string, any>
-    system_message?: string
-    user_message?: string
-    few_shot_examples?:
-        | Array<{
-              input: string
-              output: string
-          }>
-        | Record<string, any>[]
-    llm_info?: {
-        model?: string
-        api_base?: string
-        [key: string]: any
-    }
-    route_map?: Record<string, RouteConditionGroup>
-    preferences?: string[]
-    [key: string]: any
-}
-
-export interface FlowWorkflowNode {
-    id: string
-    type: string
-    position: WorkflowNodeCoordinates
-    parentId?: string
-    extent?: 'parent' | CoordinateExtent
-    data: {
-        title: string
-        acronym: string
-        color: string
-        run?: Record<string, any>
-        error?: string
-        taskStatus?: string
-        [key: string]: any
-    }
-    measured?: {
-        width: number
-        height: number
-    }
-    [key: string]: any
-}
-
-export interface FlowWorkflowEdge {
-    id: string
-    key: string
-    source: string
-    target: string
-    selected?: boolean
-    sourceHandle: string
-    targetHandle: string
-    [key: string]: any
-}
-
-export interface FlowState {
-    nodeTypes: NodeTypes
-    nodes: FlowWorkflowNode[]
-    edges: FlowWorkflowEdge[]
-    nodeConfigs: Record<string, FlowWorkflowNodeConfig>
-    workflowID: string | null
-    selectedNode: string | null
-    selectedEdgeId: string | null
-    sidebarWidth: number
-    projectName: string
-    workflowInputVariables: Record<string, any>
-    testInputs: TestInput[]
-    inputNodeValues: Record<string, any>
-    history: {
-        past: Array<{ nodes: FlowWorkflowNode[]; edges: FlowWorkflowEdge[] }>
-        future: Array<{ nodes: FlowWorkflowNode[]; edges: FlowWorkflowEdge[] }>
-    }
-}
->>>>>>> 4b2599ce
 
 const initialState: FlowState = {
     nodeTypes: {},
