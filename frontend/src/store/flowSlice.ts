import { FlowState } from '@/types/api_types/flowStateSchema'
import {
    CreateNodeResult,
    FlowWorkflowEdge,
    FlowWorkflowNode,
    NodeTypesConfig,
    Position,
} from '@/types/api_types/nodeTypeSchemas'
import { TestInput, WorkflowDefinition } from '@/types/api_types/workflowSchemas'
import { isTargetAncestorOfSource } from '@/utils/cyclicEdgeUtils'
import { computeJsonSchemaIntersection } from '@/utils/schemaUtils'
import { createSlice, PayloadAction } from '@reduxjs/toolkit'
import { addEdge, applyEdgeChanges, applyNodeChanges, Connection, EdgeChange, NodeChange } from '@xyflow/react'
import { isEqual } from 'lodash'
import { v4 as uuidv4 } from 'uuid'
import { createNode } from '../utils/nodeFactory'

const initialState: FlowState = {
    nodeTypes: {},
    nodes: [],
    edges: [],
    nodeConfigs: {},
    workflowID: null,
    selectedNode: null,
    selectedEdgeId: null,
    sidebarWidth: 400,
    projectName: 'Untitled Project',
    workflowInputVariables: {},
    testInputs: [],
    inputNodeValues: {},
    history: {
        past: [],
        future: [],
    },
}

const saveToHistory = (state: FlowState) => {
    state.history.past.push({
        nodes: JSON.parse(JSON.stringify(state.nodes)),
        edges: JSON.parse(JSON.stringify(state.edges)),
    })
    state.history.future = []
}

const generateJsonSchema = (schema: Record<string, any>): string => {
    const jsonSchema = {
        type: 'object',
        properties: Object.fromEntries(
            Object.entries(schema).map(([key, type]) => [key, { type }])
        ),
        required: Object.keys(schema)
    }
    return JSON.stringify(jsonSchema, null, 2)
}

function rebuildRouterNodeSchema(state: FlowState, routerNode: FlowWorkflowNode) {
    const incomingEdges = state.edges.filter((edge) => edge.target === routerNode.id)

    // Build new output schema by combining all source nodes
    const newSchemaProperties = incomingEdges.reduce(
        (properties, edge) => {
            const sourceNode = state.nodes.find((n) => n.id === edge.source)
            const sourceNodeConfig = sourceNode ? state.nodeConfigs[sourceNode.id] : undefined
            if (sourceNodeConfig?.output_json_schema) {
                const nodeTitle = sourceNodeConfig.title || sourceNode?.id
                const sourceSchema = sourceNodeConfig.output_json_schema

                properties[nodeTitle] = JSON.parse(sourceSchema)
            }
            return properties
        },
        {} as Record<string, any>
    )
    const newOutputSchema = JSON.stringify({
        type: 'object',
        properties: newSchemaProperties,
        required: Object.keys(newSchemaProperties),
        additionalProperties: false,
    })

    const routerNodeConfig = state.nodeConfigs[routerNode.id] || {}
    const currentSchema = routerNodeConfig.output_json_schema || '{}'
    const hasChanges = !isEqual(currentSchema, newOutputSchema)

    // Only update if there are actual changes
    if (hasChanges) {
        state.nodeConfigs[routerNode.id] = {
            ...routerNodeConfig,
<<<<<<< HEAD
            output_schema: newOutputSchema,
            output_json_schema: generateJsonSchema(newOutputSchema)
=======
            output_json_schema: newOutputSchema,
>>>>>>> a57f77bb
        }
    }
}

function rebuildCoalesceNodeSchema(state: FlowState, coalesceNode: FlowWorkflowNode) {
    const incomingEdges = state.edges.filter((edge) => edge.target === coalesceNode.id)

    // Collect all source schemas
    const schemas: string[] = []
    incomingEdges.forEach((ed) => {
        const sourceNode = state.nodes.find((n) => n.id === ed.source)
        const sourceNodeConfig = sourceNode ? state.nodeConfigs[sourceNode.id] : undefined
        if (sourceNodeConfig?.output_json_schema) {
            schemas.push(sourceNodeConfig.output_json_schema)
        }
    })

    // Compute intersection using the utility function
    const intersectionSchema = computeJsonSchemaIntersection(schemas)

    const coalesceNodeConfig = state.nodeConfigs[coalesceNode.id] || {}
    state.nodeConfigs[coalesceNode.id] = {
        ...coalesceNodeConfig,
<<<<<<< HEAD
        output_schema: intersection,
        output_json_schema: generateJsonSchema(intersection)
    }
}

=======
        output_json_schema: intersectionSchema,
    }
}

const generateJsonSchema = (schema: Record<string, any>): string => {
    const jsonSchema = {
        type: 'object',
        properties: Object.fromEntries(Object.entries(schema).map(([key, type]) => [key, { type }])),
        required: Object.keys(schema),
    }
    return JSON.stringify(jsonSchema, null, 2)
}
>>>>>>> a57f77bb

const flowSlice = createSlice({
    name: 'flow',
    initialState,
    reducers: {
        initializeFlow: (
            state,
            action: PayloadAction<{
                workflowID: string
                definition: WorkflowDefinition
                name: string
                nodeTypes: NodeTypesConfig
            }>
        ) => {
            const { workflowID, definition, name } = action.payload
            state.workflowID = workflowID
            state.projectName = name
            state.nodeTypes = action.payload.nodeTypes
            const { nodes, links } = definition
            state.nodes = nodes.map((node) => {
                const { node: nodeObj } = createNode(
                    state.nodeTypes,
                    node.node_type,
                    node.id,
                    {
                        x: node.coordinates.x,
                        y: node.coordinates.y,
                    },
                    node.parent_id,
                    node.dimensions,
                    node.title
                )
                // Load the config directly from the definition instead of creating fresh
                state.nodeConfigs[node.id] = node.config
                return nodeObj
            })

            let edges = links.map((link) => ({
                id: uuidv4(),
                key: uuidv4(),
                selected: false,
                source: link.source_id,
                target: link.target_id,
                sourceHandle: link.source_handle || link.source_id,
                targetHandle: link.target_handle || link.source_id,
            }))
            // deduplicate edges
            edges = edges.filter(
                (edge, index, self) =>
                    index === self.findIndex((t) => t.source === edge.source && t.target === edge.target)
            )
            state.edges = edges
        },

        nodesChange: (state, action: PayloadAction<{ changes: NodeChange[] }>) => {
            state.nodes = applyNodeChanges(action.payload.changes, state.nodes) as FlowWorkflowNode[]
        },

        edgesChange: (state, action: PayloadAction<{ changes: EdgeChange[] }>) => {
            state.edges = applyEdgeChanges(action.payload.changes, state.edges) as FlowWorkflowEdge[]
        },

        connect: (state, action: PayloadAction<{ connection: Connection }>) => {
            if (
                isTargetAncestorOfSource(
                    action.payload.connection.source,
                    action.payload.connection.target,
                    state.nodes,
                    state.edges
                )
            ) {
                return
            }
            saveToHistory(state)
            const { connection } = action.payload

            // Avoid duplicates
            if (state.edges.find((edge) => edge.source === connection.source && edge.target === connection.target)) {
                return
            }
            state.edges = addEdge(connection, state.edges)

            const targetNode = state.nodes.find((node) => node.id === connection.target)
            if (!targetNode) return

            // allow only if source and target node have the same parentId
            const sourceNode = state.nodes.find((node) => node.id === connection.source)
            if (sourceNode && sourceNode.parentId !== targetNode.parentId) {
                state.edges = state.edges.filter(
                    (edge) => !(edge.source === connection.source && edge.target === connection.target)
                )
                return
            }

            // If it's a RouterNode, rebuild schema
            if (targetNode.type === 'RouterNode') {
                rebuildRouterNodeSchema(state, targetNode)
            }
            // If it's a CoalesceNode, rebuild intersection
            if (targetNode.type === 'CoalesceNode') {
                rebuildCoalesceNodeSchema(state, targetNode)
            }
        },

        addNode: (state, action: PayloadAction<{ node: FlowWorkflowNode }>) => {
            if (action.payload.node) {
                saveToHistory(state)
                state.nodes = [...state.nodes, action.payload.node]
            }
        },

        setNodes: (state, action: PayloadAction<{ nodes: FlowWorkflowNode[] }>) => {
            state.nodes = action.payload.nodes
        },

        updateNodeDataOnly: (state, action: PayloadAction<{ id: string; data: any }>) => {
            const { id, data } = action.payload

            // Update node data only
            const node = state.nodes.find((n) => n.id === id)
            if (node) {
                node.data = {
                    ...node.data,
                    ...data,
                    // Preserve taskStatus if it exists in the current data and isn't being updated
                    taskStatus: data.taskStatus !== undefined ? data.taskStatus : node.data?.taskStatus,
                }
            }
        },

        updateNodeConfigOnly: (state, action: PayloadAction<{ id: string; data: any }>) => {
            const { id, data } = action.payload

            // Only update nodeConfigs
            state.nodeConfigs[id] = {
                ...state.nodeConfigs[id],
                ...data,
            }

            // If output_schema changed, rebuild connected RouterNode/CoalesceNode schemas
            if (data?.output_schema || data?.output_json_schema) {
                const connectedRouterNodes = state.nodes.filter(
                    (targetNode) =>
                        targetNode.type === 'RouterNode' &&
                        state.edges.some((edge) => edge.source === id && edge.target === targetNode.id)
                )
                connectedRouterNodes.forEach((routerNode) => {
                    rebuildRouterNodeSchema(state, routerNode)
                })

                const connectedCoalesceNodes = state.nodes.filter(
                    (targetNode) =>
                        targetNode.type === 'CoalesceNode' &&
                        state.edges.some((edge) => edge.source === id && edge.target === targetNode.id)
                )
                connectedCoalesceNodes.forEach((coalesceNode) => {
                    rebuildCoalesceNodeSchema(state, coalesceNode)
                })
            }
        },

        setSelectedNode: (state, action: PayloadAction<{ nodeId: string | null }>) => {
            state.selectedNode = action.payload.nodeId
        },

        setSelectedEdgeId: (state, action: PayloadAction<{ edgeId: string | null }>) => {
            state.selectedEdgeId = action.payload.edgeId
        },

        deleteNode: (state, action: PayloadAction<{ nodeId: string }>) => {
            const nodeId = action.payload.nodeId
            saveToHistory(state)
            state.nodes = state.nodes.filter((node) => node.id !== nodeId)
            state.edges = state.edges.filter((edge) => edge.source !== nodeId && edge.target !== nodeId)

            // Remove node from nodeConfigs and selectedNode if it was selected
            delete state.nodeConfigs[nodeId]
            if (state.selectedNode === nodeId) {
                state.selectedNode = null
            }

            // Delete nodes whose parent is the deleted node
            const children = state.nodes.filter((node) => node.parentId === nodeId)
            children.forEach((child) => {
                delete state.nodeConfigs[child.id]
            })
            state.nodes = state.nodes.filter((node) => node.parentId !== nodeId)
            state.edges = state.edges.filter((edge) => !children.find((child) => child.id === edge.source))
            state.edges = state.edges.filter((edge) => !children.find((child) => child.id === edge.target))
        },

        deleteEdge: (state, action: PayloadAction<{ edgeId: string }>) => {
            saveToHistory(state)
            const edgeId = action.payload.edgeId
            const edge = state.edges.find((e) => e.id === edgeId)

            if (edge) {
                // Find the target node
                const targetNode = state.nodes.find((node) => node.id === edge.target)
                const sourceNode = state.nodes.find((node) => node.id === edge.source)
                const targetNodeConfig = targetNode ? state.nodeConfigs[targetNode.id] : undefined
                const sourceNodeConfig = sourceNode ? state.nodeConfigs[sourceNode.id] : undefined

                // If target is a RouterNode and source has output schema, update target's schema
                if (targetNode?.type === 'RouterNode') {
                    const sourceTitle = sourceNodeConfig.title
                    const currentSchema = targetNodeConfig.output_json_schema || '{}'

                    // Remove the property that corresponds to the source node's title
                    let newSchema = JSON.parse(currentSchema)
                    delete newSchema.properties[sourceTitle]
                    newSchema['required'] = Object.keys(newSchema.properties)
                    const updatedSchema = JSON.stringify(newSchema)

                    // Update the target node's schema
                    state.nodeConfigs[targetNode.id] = {
                        ...targetNodeConfig,
                        output_json_schema: updatedSchema,
                    }
                }

                if (targetNode?.type === 'CoalesceNode') {
                    // Filter out the edge we're deleting so it doesn't appear in the intersection
                    const incomingEdges = state.edges.filter((e) => e.target === targetNode.id && e.id !== edgeId)

                    // Collect all source schemas from remaining edges
                    const schemas: string[] = []
                    incomingEdges.forEach((ed) => {
                        const sourceNode = state.nodes.find((n) => n.id === ed.source)
                        const sourceNodeConfig = sourceNode ? state.nodeConfigs[sourceNode.id] : undefined
                        if (sourceNodeConfig?.output_json_schema) {
                            schemas.push(sourceNodeConfig.output_json_schema)
                        }
                    })

                    // Compute intersection using the utility function
                    const intersectionSchema = computeJsonSchemaIntersection(schemas)

                    state.nodeConfigs[targetNode.id] = {
                        ...targetNodeConfig,
                        output_json_schema: intersectionSchema,
                    }
                }

                // Remove the edge
                state.edges = state.edges.filter((e) => e.id !== edgeId)
            }
        },

        deleteEdgeByHandle: (state, action: PayloadAction<{ nodeId: string; handleKey: string }>) => {
            const { nodeId, handleKey } = action.payload
            state.edges = state.edges.filter((edge) => {
                if (edge.source === nodeId && edge.sourceHandle === handleKey) {
                    return false
                }
                if (edge.target === nodeId && edge.targetHandle === handleKey) {
                    return false
                }
                return true
            })
        },

        deleteEdgesBySource: (state, action: PayloadAction<{ sourceId: string }>) => {
            const { sourceId } = action.payload
            state.edges = state.edges.filter((edge) => edge.source !== sourceId)
        },

        setSidebarWidth: (state, action: PayloadAction<number>) => {
            state.sidebarWidth = action.payload
        },

        setProjectName: (state, action: PayloadAction<string>) => {
            state.projectName = action.payload
        },

        setWorkflowInputVariable: (
            state,
            action: PayloadAction<{
                key: string
                value: any
            }>
        ) => {
            const { key, value } = action.payload
            state.workflowInputVariables[key] = value

            // Set the output schema for the input node
            const inputNode = state.nodes.find((node) => node.type === 'InputNode')
            if (inputNode) {
                const currentConfig = state.nodeConfigs[inputNode.id] || {}
                const updatedSchema = {
                    ...(currentConfig.output_schema || {}),
                    [key]: value,
                }

                state.nodeConfigs[inputNode.id] = {
                    ...currentConfig,
                    output_schema: updatedSchema,
                    output_json_schema: generateJsonSchema(updatedSchema),
                }
            }

            if (inputNode?.id) {
                // Update RouterNodes directly connected
                const connectedRouterNodes = state.nodes.filter(
                    (targetNode) =>
                        targetNode.type === 'RouterNode' &&
                        state.edges.some((edge) => edge.source === inputNode.id && edge.target === targetNode.id)
                )
                connectedRouterNodes.forEach((routerNode) => {
                    rebuildRouterNodeSchema(state, routerNode)
                })

                // Update CoalesceNodes directly connected
                const connectedCoalesceNodes = state.nodes.filter(
                    (targetNode) =>
                        targetNode.type === 'CoalesceNode' &&
                        state.edges.some((edge) => edge.source === inputNode.id && edge.target === targetNode.id)
                )
                connectedCoalesceNodes.forEach((coalesceNode) => {
                    rebuildCoalesceNodeSchema(state, coalesceNode)
                })
            }
        },

        deleteWorkflowInputVariable: (
            state,
            action: PayloadAction<{
                key: string
            }>
        ) => {
            const { key } = action.payload

            // Remove from input node output schema
            const inputNode = state.nodes.find((node) => node.type === 'InputNode')
            if (inputNode) {
                const currentConfig = state.nodeConfigs[inputNode.id] || {}
                const updatedSchema = { ...(currentConfig.output_schema || {}) }
                delete updatedSchema[key]

                state.nodeConfigs[inputNode.id] = {
                    ...currentConfig,
                    output_schema: updatedSchema,
                    output_json_schema: generateJsonSchema(updatedSchema),
                }
            }
            // Remove from global workflowInputVariables
            delete state.workflowInputVariables[key]

            // Remove edges whose sourceHandle === key
            state.edges = state.edges.filter((edge) => edge.sourceHandle !== key)

            if (inputNode?.id) {
                // Update RouterNodes
                const connectedRouterNodes = state.nodes.filter(
                    (targetNode) =>
                        targetNode.type === 'RouterNode' &&
                        state.edges.some((edge) => edge.source === inputNode.id && edge.target === targetNode.id)
                )
                connectedRouterNodes.forEach((routerNode) => {
                    rebuildRouterNodeSchema(state, routerNode)
                })

                // Update CoalesceNodes
                const connectedCoalesceNodes = state.nodes.filter(
                    (targetNode) =>
                        targetNode.type === 'CoalesceNode' &&
                        state.edges.some((edge) => edge.source === inputNode.id && edge.target === targetNode.id)
                )
                connectedCoalesceNodes.forEach((coalesceNode) => {
                    rebuildCoalesceNodeSchema(state, coalesceNode)
                })
            }
        },

        updateWorkflowInputVariableKey: (
            state,
            action: PayloadAction<{
                oldKey: string
                newKey: string
            }>
        ) => {
            const { oldKey, newKey } = action.payload

            // Only proceed if keys differ
            if (oldKey === newKey) return

            // 1. Rename in `workflowInputVariables` map
            state.workflowInputVariables[newKey] = state.workflowInputVariables[oldKey]
            delete state.workflowInputVariables[oldKey]

            // 2. Rename in the input node's output_schema
            const inputNode = state.nodes.find((node) => node.type === 'InputNode')
            if (inputNode) {
                const currentConfig = state.nodeConfigs[inputNode.id] || {}
                const updatedSchema = { ...(currentConfig.output_schema || {}) }
                if (updatedSchema.hasOwnProperty(oldKey)) {
                    updatedSchema[newKey] = updatedSchema[oldKey]
                    delete updatedSchema[oldKey]
                }

                state.nodeConfigs[inputNode.id] = {
                    ...currentConfig,
                    output_schema: updatedSchema,
                    output_json_schema: generateJsonSchema(updatedSchema),
                }
            }

            // 3. Rename in any edges referencing oldKey
            state.edges = state.edges.map((edge) => {
                if (edge.sourceHandle === oldKey) {
                    return { ...edge, sourceHandle: newKey }
                }
                return edge
            })

            // 4. Rebuild RouterNode/CoalesceNode schemas connected to the input node
            if (inputNode?.id) {
                const connectedRouterNodes = state.nodes.filter(
                    (targetNode) =>
                        targetNode.type === 'RouterNode' &&
                        state.edges.some((edge) => edge.source === inputNode.id && edge.target === targetNode.id)
                )
                connectedRouterNodes.forEach((routerNode) => {
                    rebuildRouterNodeSchema(state, routerNode)
                })

                const connectedCoalesceNodes = state.nodes.filter(
                    (targetNode) =>
                        targetNode.type === 'CoalesceNode' &&
                        state.edges.some((edge) => edge.source === inputNode.id && edge.target === targetNode.id)
                )
                connectedCoalesceNodes.forEach((coalesceNode) => {
                    rebuildCoalesceNodeSchema(state, coalesceNode)
                })
            }
        },

        resetFlow: (state, action: PayloadAction<{ definition: WorkflowDefinition }>) => {
            const { nodes, links } = action.payload.definition

            // Map over nodes and use createNode to generate both node and config
            const createdNodes = nodes.map((node) => {
                const result = createNode(state.nodeTypes, node.node_type, node.id, {
                    x: node.coordinates.x,
                    y: node.coordinates.y,
                })

                if (!result) {
                    throw new Error(`Failed to create node with type: ${node.node_type}`)
                }

                const { node: createdNode, config } = result

                // Store the config in nodeConfigs
                state.nodeConfigs[node.id] = config

                return createdNode
            })

            state.nodes = createdNodes

            // Map over links to create edges
            state.edges = links.map((link) => ({
                id: uuidv4(),
                key: uuidv4(),
                selected: false,
                source: link.source_id,
                target: link.target_id,
                sourceHandle: link.source_handle || state.nodes.find((node) => node.id === link.source_id)?.data?.title,
                targetHandle: link.target_handle || state.nodes.find((node) => node.id === link.target_id)?.data?.title,
            }))
        },

        resetRun: (state) => {
            state.nodes = state.nodes.map((node) => ({
                ...node,
                data: { ...node.data, run: undefined, taskStatus: undefined, error: undefined },
            }))
        },

        clearCanvas: (state) => {
            state.nodes = []
            state.edges = []
            state.selectedNode = null
            state.workflowInputVariables = {}
            state.testInputs = []
            state.inputNodeValues = {}
        },

        setTestInputs: (state, action: PayloadAction<TestInput[]>) => {
            state.testInputs = action.payload
        },
        setNodeOutputs: (state, action) => {
            const nodeOutputs = action.payload

            state.nodes = state.nodes.map((node) => {
                if (node && nodeOutputs[node.id]) {
                    return {
                        ...node,
                        data: {
                            ...node.data,
                            run: nodeOutputs[node.id],
                            taskStatus: nodeOutputs[node.id].status,
                        },
                    }
                }
                return node
            })
        },
        addTestInput: (state, action) => {
            state.testInputs = [...state.testInputs, action.payload]
        },

        updateTestInput: (state, action: PayloadAction<TestInput>) => {
            const updatedInput = action.payload
            state.testInputs = state.testInputs.map((input) => (input.id === updatedInput.id ? updatedInput : input))
        },

        deleteTestInput: (state, action: PayloadAction<{ id: number }>) => {
            const { id } = action.payload
            state.testInputs = state.testInputs.filter((input) => input.id !== id)
        },

        setEdges: (state, action) => {
            state.edges = action.payload.edges
        },

        undo: (state) => {
            const previous = state.history.past.pop()
            if (previous) {
                state.history.future.push({
                    nodes: JSON.parse(JSON.stringify(state.nodes)),
                    edges: JSON.parse(JSON.stringify(state.edges)),
                })
                state.nodes = previous.nodes
                state.edges = previous.edges
            }
        },

        redo: (state) => {
            const next = state.history.future.pop()
            if (next) {
                state.history.past.push({
                    nodes: JSON.parse(JSON.stringify(state.nodes)),
                    edges: JSON.parse(JSON.stringify(state.edges)),
                })
                state.nodes = next.nodes
                state.edges = next.edges
            }
        },

        updateNodeTitle: (state, action: PayloadAction<{ nodeId: string; newTitle: string }>) => {
            const { nodeId, newTitle } = action.payload

            // Update the node title
            const node = state.nodes.find((node) => node.id === nodeId)
            if (node) {
                node.data = {
                    ...node.data,
                    title: newTitle,
                }
            }

            // Update nodeConfigs with the new title
            if (state.nodeConfigs[nodeId]) {
                state.nodeConfigs[nodeId] = {
                    ...state.nodeConfigs[nodeId],
                    title: newTitle,
                }
            }
        },

        addNodeWithConfig: (state, action: PayloadAction<CreateNodeResult>) => {
            const { node, config } = action.payload
            // Add the node
            state.nodes.push(node)
            // Store the config
            state.nodeConfigs[node.id] = config
        },

        updateNodeParentAndCoordinates: (
            state,
            action: PayloadAction<{
                nodeId: string
                parentId: string
                position: Position
            }>
        ) => {
            const { nodeId, parentId, position } = action.payload
            const node = state.nodes.find((n) => n.id === nodeId)
            if (node) {
                node.parentId = parentId
                node.position = position
                node.extent = 'parent'
                node.expandParent = true
            }
        },

        updateNodesFromPartialRun: (state, action: PayloadAction<Record<string, any>>) => {
            const outputs = action.payload

            state.nodes = state.nodes.map((node) => {
                // Try to find output by node ID first
                let nodeOutput = outputs[node.id]

                // If not found, try to find by node title
                if (!nodeOutput && node.data?.title) {
                    nodeOutput = outputs[node.data.title]
                }

                if (nodeOutput) {
                    return {
                        ...node,
                        data: {
                            ...node.data,
                            run: nodeOutput,
                            taskStatus: 'COMPLETED', // Always set to COMPLETED if we have output
                            error: undefined,
                        },
                    }
                }
                return node // Return unchanged node if no output found
            })
        },
    },
})

export const {
    initializeFlow,
    nodesChange,
    edgesChange,
    connect,
    addNode,
    setNodes,
    setEdges,
    updateNodeDataOnly,
    updateNodeConfigOnly,
    setSelectedNode,
    setSelectedEdgeId,
    deleteNode,
    deleteEdge,
    deleteEdgeByHandle,
    deleteEdgesBySource,
    setSidebarWidth,
    setProjectName,
    setWorkflowInputVariable,
    deleteWorkflowInputVariable,
    updateWorkflowInputVariableKey,
    resetFlow,
    resetRun,
    clearCanvas,
    setTestInputs,
    setNodeOutputs,
    addTestInput,
    updateTestInput,
    deleteTestInput,
    undo,
    redo,
    updateNodeTitle,
    addNodeWithConfig,
    updateNodeParentAndCoordinates,
    updateNodesFromPartialRun,
} = flowSlice.actions

export default flowSlice.reducer

export const selectNodeById = (state: { flow: FlowState }, nodeId: string): FlowWorkflowNode | undefined => {
    return state.flow.nodes.find((node) => node.id === nodeId)
}<|MERGE_RESOLUTION|>--- conflicted
+++ resolved
@@ -86,12 +86,7 @@
     if (hasChanges) {
         state.nodeConfigs[routerNode.id] = {
             ...routerNodeConfig,
-<<<<<<< HEAD
-            output_schema: newOutputSchema,
-            output_json_schema: generateJsonSchema(newOutputSchema)
-=======
             output_json_schema: newOutputSchema,
->>>>>>> a57f77bb
         }
     }
 }
@@ -115,13 +110,6 @@
     const coalesceNodeConfig = state.nodeConfigs[coalesceNode.id] || {}
     state.nodeConfigs[coalesceNode.id] = {
         ...coalesceNodeConfig,
-<<<<<<< HEAD
-        output_schema: intersection,
-        output_json_schema: generateJsonSchema(intersection)
-    }
-}
-
-=======
         output_json_schema: intersectionSchema,
     }
 }
@@ -132,9 +120,8 @@
         properties: Object.fromEntries(Object.entries(schema).map(([key, type]) => [key, { type }])),
         required: Object.keys(schema),
     }
-    return JSON.stringify(jsonSchema, null, 2)
 }
->>>>>>> a57f77bb
+
 
 const flowSlice = createSlice({
     name: 'flow',
