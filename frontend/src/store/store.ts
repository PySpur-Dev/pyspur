import { combineReducers, configureStore } from '@reduxjs/toolkit';
import { persistStore, persistReducer } from 'redux-persist';
import storage from 'redux-persist/lib/storage';
import flowReducer from './flowSlice';
import { FlowState } from './flowSlice';
import nodeTypesReducer from './nodeTypesSlice';
<<<<<<< HEAD
import userPreferencesReducer from './userPreferencesSlice';
=======
import panelReducer from './panelSlice';
>>>>>>> 5e12707a
import type { Node, Edge } from '@xyflow/react';

// Define the RootState type
export interface RootState {
  flow: FlowState;
  nodeTypes: {
    data: Record<string, any>;
  };
<<<<<<< HEAD
  userPreferences: {
    hasSeenWelcome: boolean;
=======
  panel: {
    isNodePanelExpanded: boolean;
>>>>>>> 5e12707a
  };
}

// Define the persist config
const persistConfig = {
  key: 'root',
  storage,
  whitelist: ['nodes', 'edges', 'nodeTypes', 'userPreferences'],
};

const rootReducer = combineReducers({
  flow: flowReducer,
  nodeTypes: nodeTypesReducer,
<<<<<<< HEAD
  userPreferences: userPreferencesReducer,
=======
  panel: panelReducer,
>>>>>>> 5e12707a
});

const persistedReducer = persistReducer(persistConfig, rootReducer);

const store = configureStore({
  reducer: persistedReducer,
  middleware: (getDefaultMiddleware) =>
    getDefaultMiddleware({
      serializableCheck: {
        ignoredActions: ['persist/PERSIST', 'persist/REHYDRATE'],
      },
    }),
});

// Define store types
export type AppStore = typeof store;
export type AppDispatch = typeof store.dispatch;
export const persistor = persistStore(store);
export default store;<|MERGE_RESOLUTION|>--- conflicted
+++ resolved
@@ -4,11 +4,8 @@
 import flowReducer from './flowSlice';
 import { FlowState } from './flowSlice';
 import nodeTypesReducer from './nodeTypesSlice';
-<<<<<<< HEAD
 import userPreferencesReducer from './userPreferencesSlice';
-=======
 import panelReducer from './panelSlice';
->>>>>>> 5e12707a
 import type { Node, Edge } from '@xyflow/react';
 
 // Define the RootState type
@@ -17,13 +14,11 @@
   nodeTypes: {
     data: Record<string, any>;
   };
-<<<<<<< HEAD
   userPreferences: {
     hasSeenWelcome: boolean;
-=======
+  }
   panel: {
     isNodePanelExpanded: boolean;
->>>>>>> 5e12707a
   };
 }
 
@@ -37,11 +32,8 @@
 const rootReducer = combineReducers({
   flow: flowReducer,
   nodeTypes: nodeTypesReducer,
-<<<<<<< HEAD
   userPreferences: userPreferencesReducer,
-=======
   panel: panelReducer,
->>>>>>> 5e12707a
 });
 
 const persistedReducer = persistReducer(persistConfig, rootReducer);
