# PySpur - Graph-Based Editor for LLM Workflows

<p align="center">
  <a href="./README.md"><img alt="README in English" src="https://img.shields.io/badge/English-blue"></a>
  <a href="./README_CN.md"><img alt="简体中文版自述文件" src="https://img.shields.io/badge/简体中文-blue"></a>
  <a href="./README_JA.md"><img alt="日本語のREADME" src="https://img.shields.io/badge/日本語-blue"></a>
  <a href="./README_KR.md"><img alt="README in Korean" src="https://img.shields.io/badge/한국어-blue"></a>
  <a href="./README_DE.md"><img alt="Deutsche Version der README" src="https://img.shields.io/badge/Deutsch-blue"></a>
<a href="./README_FR.md"><img alt="Version française du README" src="https://img.shields.io/badge/Français-blue"></a>
<a href="./README_ES.md"><img alt="Versión en español del README" src="https://img.shields.io/badge/Español-blue"></a>
</p>

<p align="center">
  <a href="https://discord.gg/7Spn7C8A5F">
    <img alt="Join Our Discord" src="https://img.shields.io/badge/Discord-7289DA.svg?style=for-the-badge&logo=discord&logoColor=white">
  </a>
</p>

https://github.com/user-attachments/assets/9128885b-47ba-4fc6-ab6b-d567f52e332c


# 🕸️ Why PySpur?

- 🖐️ **Drag-and-drop**: Visually build and test workflows in seconds.
- 🧪 **Evals**: Quickly test and refine agent steps interactively.
- 🧰 **Tools**: Connect to Slack, Google Sheets, GitHub, and more.
- 🗃️ **RAG**: Parse, chunk, embed, and upsert data into a vector DB in a few clicks.
- 🚀 **1-Click Deploy**: Publish as an API and integrate wherever you want.
- 🤖 **Multi-agent**: Orchestrate and manage conversations across multiple agents.
- 🐍 **Python-based**: Add new nodes by creating a single Python file.
- 🎛️ **Flexible**: Agnostic to LLMs, embedders, and vector databases.

# ✨ Core Benefits

## Modular Building Blocks

https://github.com/user-attachments/assets/6442f0ad-86d8-43d9-aa70-e5c01e55e876

## Debug at Node Level:

https://github.com/user-attachments/assets/6e82ad25-2a46-4c50-b030-415ea9994690

## Evaluate Final Performance

https://github.com/user-attachments/assets/4dc2abc3-c6e6-4d6d-a5c3-787d518de7ae

## Coming soon: Self-improvement

https://github.com/user-attachments/assets/5bef7a16-ef9f-4650-b385-4ea70fa54c8a

<<<<<<< HEAD

# 🕸️ Why PySpur?

* **Easy-to-hack**, eg., one can add new workflow nodes by simply creating a single Python file.
* **JSON configs** of workflow graphs, enabling easy sharing and version control.
* **Lightweight** via minimal dependencies, avoiding bloated LLM frameworks.

=======
>>>>>>> 27897eca
# ⚡ Quick start

You can launch PySpur using pre-built docker images in the following steps:

1. **Clone the repository:**
    ```sh
    git clone https://github.com/PySpur-com/pyspur.git
    cd pyspur
    ```

2. **Create a .env file:**

    Create a `.env` file at the root of the project. You may use `.env.example` as a starting point.
    ```sh
    cp .env.example .env
    ```
    **Please go through the .env file and change configs wherver necessary**
    **If you plan to use third party model providers, please add their API keys in the .env file in this step**.

3. **Start the docker services:**

    ```sh
    docker compose -f ./docker-compose.prod.yml up --build -d
    ```

    This will start a local instance of PySpur that will store spurs and other state information in a postgres database. A local postgres service is used by default. Override `POSTGRES_*` variables in the `.env` file to use an external postgres database.

4. **Access the portal:**

    Go to `http://localhost:6080/` in your browser.


Set up is completed. Click on "New Spur" to create a workflow, or start with one of the stock templates.


5. **[Optional] Manage your LLM provider keys from the app:**

   Once PySpur app is running you can manage your LLM provider keys through the portal:

   <img width="1913" alt="image" src="https://github.com/user-attachments/assets/32fe79f1-f518-4df5-859c-1d1c0fc0570e" />

   Select API keys tab

   <img width="441" alt="image" src="https://github.com/user-attachments/assets/cccc7e27-c10b-4f3a-b818-3b65c55f4170" />

   Enter your provider's key and click save (save button will appear after you add/modify a key)

   <img width="451" alt="image" src="https://github.com/user-attachments/assets/e35ba2bb-4c60-4b13-9a8d-cc47cac45375" />


# 🛠️ PySpur Development Setup
#### [ Instructions for development on Unix-like systems. Development on Windows/PC not tested ]

The steps for dev setup are same as above, except for step 3: we launch the app in the dev mode instead

3. **Start the docker services:**

    ```sh
    docker compose up --build -d
    ```

    This will start a local instance of PySpur that will store spurs and other state information in a postgres database. A local postgres service is used by default. Override `POSTGRES_*` variables in the `.env` file to use an external postgres database.


# 🦙 Using PySpur with Ollama (Local Models)

PySpur can work with local models served using Ollama.

Steps to configure PySpur to work with Ollama running on the same host.

### 1. Configure Ollama
To ensure Ollama API is reachable from PySpur, we need to start the Ollama service with environment variable `OLLAMA_HOST=0.0.0.0` . This allows requests coming from PySpur docker's bridge network to get through to Ollama.
An easy way to do this is to launch the ollama service with the following command:
```sh
OLLAMA_HOST="0.0.0.0" ollama serve
```

### 2. Update the PySpur .env file
Next up we need to update the `OLLAMA_BASE_URL` environment value in the `.env` file.
If your Ollama port is 11434 (the default port), then the entry in `.env` file should look like this:
```sh
OLLAMA_BASE_URL=http://host.docker.internal:11434
```
(Please make sure that there is no trailing slash in the end!)

In PySpur's set up, `host.docker.internal` refers to the host machine where both PySpur and Ollama are running.

### 3. Launch the PySpur app
Follow the usual steps to launch the PySpur app, starting with the command:
```sh
docker compose -f docker-compose.prod.yml up --build -d
```

If you wish to do PySpur development with ollama please run the following command instead of above:
```sh
docker compose -f docker-compose.yml up --build -d
```


### 4. Using Ollama models in the app
You will be able to select Ollama models [`ollama/llama3.2`, `ollama/llama3`, ...] from the sidebar for LLM nodes.
Please make sure the model you select is explicitly downloaded in ollama. That is, you will need to manually manage these models via ollama. To download a model you can simply run `ollama pull <model-name>`.

## Note on supported models
PySpur only works with models that support structured-output and json mode. Most newer models should be good, but it would still be good to confirm this from Ollama documentation for the model you wish to use.

# ⭐ Support us

You can support us in our work by leaving a star! Thank you!

![star](https://github.com/user-attachments/assets/71f65273-6755-469d-be44-087bb89d5e76)

# 🗺️ Roadmap

- [X] Canvas
- [X] Async/Batch Execution
- [X] Evals
- [X] Spur API
- [x] Support Ollama
- [ ] New Nodes
    - [X] LLM Nodes
    - [X] If-Else
    - [X] Merge Branches
    - [ ] Tools
    - [ ] Loops
- [ ] RAG
- [ ] Pipeline optimization via DSPy and related methods
- [ ] Templates
- [ ] Compile Spurs to Code
- [ ] Multimodal support
- [ ] Containerization of Code Verifiers
- [ ] Leaderboard
- [ ] Generate Spurs via AI

Your feedback will be massively appreciated.
Please [tell us](mailto:founders@pyspur.dev?subject=Feature%20Request&body=I%20want%20this%20feature%3Ai) which features on that list you like to see next or request entirely new ones.<|MERGE_RESOLUTION|>--- conflicted
+++ resolved
@@ -48,16 +48,6 @@
 
 https://github.com/user-attachments/assets/5bef7a16-ef9f-4650-b385-4ea70fa54c8a
 
-<<<<<<< HEAD
-
-# 🕸️ Why PySpur?
-
-* **Easy-to-hack**, eg., one can add new workflow nodes by simply creating a single Python file.
-* **JSON configs** of workflow graphs, enabling easy sharing and version control.
-* **Lightweight** via minimal dependencies, avoiding bloated LLM frameworks.
-
-=======
->>>>>>> 27897eca
 # ⚡ Quick start
 
 You can launch PySpur using pre-built docker images in the following steps:
