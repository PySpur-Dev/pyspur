![Langflow](./docs/images/hero.png)

<p align="center">
  <a href="./README.md"><img alt="README in English" src="https://img.shields.io/badge/English-blue"></a>
  <a href="./README_CN.md"><img alt="简体中文版自述文件" src="https://img.shields.io/badge/简体中文-blue"></a>
  <a href="./README_JA.md"><img alt="日本語のREADME" src="https://img.shields.io/badge/日本語-blue"></a>
  <a href="./README_KR.md"><img alt="README in Korean" src="https://img.shields.io/badge/한국어-blue"></a>
  <a href="./README_DE.md"><img alt="Deutsche Version der README" src="https://img.shields.io/badge/Deutsch-blue"></a>
<a href="./README_FR.md"><img alt="Version française du README" src="https://img.shields.io/badge/Français-blue"></a>
<a href="./README_ES.md"><img alt="Versión en español del README" src="https://img.shields.io/badge/Español-blue"></a>
</p>

<p align="center">
<a href="https://docs.pyspur.dev/" target="_blank">
  <img alt="Docs" src="https://img.shields.io/badge/Docs-green.svg?style=for-the-badge&logo=readthedocs&logoColor=white">
</a>
<a href="https://calendly.com/d/cnf9-57m-bv3/pyspur-founders" target="_blank">
  <img alt="Meet us" src="https://img.shields.io/badge/Meet%20us-blue.svg?style=for-the-badge&logo=calendly&logoColor=white">
</a>
<a href="https://forms.gle/5wHRctedMpgfNGah7" target="_blank">
  <img alt="Cloud" src="https://img.shields.io/badge/Cloud-orange.svg?style=for-the-badge&logo=cloud&logoColor=white">
</a>
  <a href="https://discord.gg/7Spn7C8A5F">
    <img alt="Join Our Discord" src="https://img.shields.io/badge/Discord-7289DA.svg?style=for-the-badge&logo=discord&logoColor=white">
  </a>
</p>

https://github.com/user-attachments/assets/fd92af05-1d25-47f6-a2bf-0f276b9e777c

# 🕸️ Why PySpur?

- 🖐️ **Drag-and-Drop**: Build, Test and Iterate in Seconds.
- 🔄 **Loops**: Iterative Tool Calling with Memory.
- 📤 **File Upload**: Upload files or paste URLs to process documents.
- 📋 **Structured Outputs**: UI editor for JSON Schemas.
- 🗃️ **RAG**: Parse, Chunk, Embed, and Upsert Data into a Vector DB.
- 🖼️ **Multimodal**: Support for Video, Images, Audio, Texts, Code.
- 🧰 **Tools**: Slack, Firecrawl.dev, Google Sheets, GitHub, and more.
- 🧪 **Evals**: Evaluate Agents on Real-World Datasets.
- 🚀 **One-Click Deploy**: Publish as an API and integrate wherever you want.
- 🐍 **Python-Based**: Add new nodes by creating a single Python file.
- 🎛️ **Any-Vendor-Support**: >100 LLM providers, embedders, and vector DBs.

# ✨ Core Benefits

## Debug at Node Level:

https://github.com/user-attachments/assets/6e82ad25-2a46-4c50-b030-415ea9994690

## Multimodal (Upload files or paste URLs)

PDFs, Videos, Audio, Images, ...

https://github.com/user-attachments/assets/83ed9a22-1ec1-4d86-9dd6-5d945588fd0b

## Loops

<img width="1919" alt="Loops" src="https://github.com/user-attachments/assets/3aea63dc-f46f-46e9-bddd-e2af9c2a56bf" />

## RAG

### Step 1) Create Document Collection (Chunking + Parsing)

https://github.com/user-attachments/assets/c77723b1-c076-4a64-a01d-6d6677e9c60e

### Step 2) Create Vector Index (Embedding + Vector DB Upsert)

https://github.com/user-attachments/assets/50e5c711-dd01-4d92-bb23-181a1c5bba25

## Modular Building Blocks

https://github.com/user-attachments/assets/6442f0ad-86d8-43d9-aa70-e5c01e55e876

## Evaluate Final Performance

https://github.com/user-attachments/assets/4dc2abc3-c6e6-4d6d-a5c3-787d518de7ae

## Coming soon: Self-improvement

https://github.com/user-attachments/assets/5bef7a16-ef9f-4650-b385-4ea70fa54c8a

# ⚡ Quick start

## Option A: Using `pyspur` Python Package

This is the quickest way to get started. Python 3.12 or higher is required.

1. **Install PySpur:**
    ```sh
    pip install pyspur
    ```

2. **Initialize a new project:**
    ```sh
    pyspur init my-project
    cd my-project
    ```
    This will create a new directory with a `.env` file.

3. **Start the server:**
    ```sh
    pyspur serve --sqlite
    ```
    By default, this will start PySpur app at `http://localhost:6080` using a sqlite database.

4. **[Optional] Customize Your Deployment:**
    You can customize your PySpur deployment in two ways:
    
    a. **Through the app** (Recommended):
       - Navigate to the API Keys tab in the app
       - Add your API keys for various providers (OpenAI, Anthropic, etc.)
       - Changes take effect immediately

    b. **Manual Configuration**:
       - Edit the `.env` file in your project directory
       - It is recommended to configure a postgres database in .env for more reliability
       - Restart the app with `pyspur serve`. Add `--sqlite` if you are not using postgres

## Option B: Using Docker (Recommended)

This is the recommended way for production deployments:

1. **Install Docker:**
    First, install Docker by following the official installation guide for your operating system:
    - [Docker for Linux](https://docs.docker.com/engine/install/)
    - [Docker Desktop for Mac](https://docs.docker.com/desktop/install/mac-install/)

2. **Create a PySpur Project:**
    Once Docker is installed, create a new PySpur project with:
    ```sh
    curl -fsSL https://raw.githubusercontent.com/PySpur-com/pyspur/main/start_pyspur_docker.sh | bash -s pyspur-project
    ```
    This will:
    - Start a new PySpur project in a new directory called `pyspur-project`
    - Set up the necessary configuration files
    - Start PySpur app automatically backed by a local postgres docker instance

3. **Access PySpur:**
    Go to `http://localhost:6080` in your browser.

4. **[Optional] Customize Your Deployment:**
    You can customize your PySpur deployment in two ways:
    
    a. **Through the app** (Recommended):
       - Navigate to the API Keys tab in the app
       - Add your API keys for various providers (OpenAI, Anthropic, etc.)
       - Changes take effect immediately

    b. **Manual Configuration**:
       - Edit the `.env` file in your project directory
       - Restart the services with:
         ```sh
         docker compose up -d
         ```

That's it! Click on "New Spur" to create a workflow, or start with one of the stock templates.

# 🛠️ PySpur Development Setup
#### [ Instructions for development on Unix-like systems. Development on Windows/PC not supported ]

For development, follow these steps:

1. **Clone the repository:**
    ```sh
    git clone https://github.com/PySpur-com/pyspur.git
    cd pyspur
    ```

2. **Launch using docker-compose.dev.yml:**
    ```sh
    docker compose -f docker-compose.dev.yml up --build -d
    ```
    This will start a local instance of PySpur with hot-reloading enabled for development.

<<<<<<< HEAD
3. **Customize your setup:**
    Edit the `.env` file to configure your environment. By default, PySpur uses a local PostgreSQL database. To use an external database, modify the `POSTGRES_*` variables in `.env`.

# 🦙 Using PySpur with Ollama (Local Models)

PySpur can work with local models served using Ollama.

Steps to configure PySpur to work with Ollama running on the same host.

### 1. Configure Ollama
To ensure Ollama API is reachable from PySpur, we need to start the Ollama service with environment variable `OLLAMA_HOST=0.0.0.0` . This allows requests coming from PySpur docker's bridge network to get through to Ollama.
An easy way to do this is to launch the ollama service with the following command:
```sh
OLLAMA_HOST="0.0.0.0" ollama serve
```

### 2. Update the PySpur .env file
Next up we need to update the `OLLAMA_BASE_URL` environment value in the `.env` file.
If your Ollama port is 11434 (the default port), then the entry in `.env` file should look like this:
```sh
OLLAMA_BASE_URL=http://host.docker.internal:11434
```
(Please make sure that there is no trailing slash in the end!)

In PySpur's set up, `host.docker.internal` refers to the host machine where both PySpur and Ollama are running.

### 3. Launch the PySpur app
Follow the usual steps to launch the PySpur app, starting with the command:
```sh
docker compose -f docker-compose.prod.yml up --build -d
```

If you wish to do PySpur development with ollama please run the following command instead of above:
```sh
docker compose -f docker-compose.yml up --build -d
```


### 4. Using Ollama models in the app
You will be able to select Ollama models [`ollama/llama3.2`, `ollama/llama3`, ...] from the sidebar for LLM nodes.
Please make sure the model you select is explicitly downloaded in ollama. That is, you will need to manually manage these models via ollama. To download a model you can simply run `ollama pull <model-name>`.

## Note on supported models
PySpur only works with models that support structured-output and json mode. Most newer models should be good, but it would still be good to confirm this from Ollama documentation for the model you wish to use.

=======
>>>>>>> dea1bed7
# ⭐ Support us

You can support us in our work by leaving a star! Thank you!

![star](https://github.com/user-attachments/assets/71f65273-6755-469d-be44-087bb89d5e76)

# 🗺️ Roadmap

- [X] Canvas
- [X] Async/Batch Execution
- [X] Evals
- [X] Spur API
- [x] Support Ollama
- [ ] New Nodes
    - [X] LLM Nodes
    - [X] If-Else
    - [X] Merge Branches
    - [X] Tools
    - [ ] Loops
- [X] RAG
- [ ] Pipeline optimization via DSPy and related methods
- [ ] Templates
- [ ] Compile Spurs to Code
- [ ] Multimodal support
- [ ] Containerization of Code Verifiers
- [ ] Leaderboard
- [ ] Generate Spurs via AI

Your feedback will be massively appreciated.
Please [tell us](mailto:founders@pyspur.dev?subject=Feature%20Request&body=I%20want%20this%20feature%3Ai) which features on that list you like to see next or request entirely new ones.<|MERGE_RESOLUTION|>--- conflicted
+++ resolved
@@ -81,7 +81,7 @@
 
 # ⚡ Quick start
 
-## Option A: Using `pyspur` Python Package
+## Option A: Using `pyspur` Python Package (Experimental)
 
 This is the quickest way to get started. Python 3.12 or higher is required.
 
@@ -102,6 +102,7 @@
     pyspur serve --sqlite
     ```
     By default, this will start PySpur app at `http://localhost:6080` using a sqlite database.
+    We recommend you configure a postgres instance URL in the `.env` file to get a more stable experience.
 
 4. **[Optional] Customize Your Deployment:**
     You can customize your PySpur deployment in two ways:
@@ -172,7 +173,6 @@
     ```
     This will start a local instance of PySpur with hot-reloading enabled for development.
 
-<<<<<<< HEAD
 3. **Customize your setup:**
     Edit the `.env` file to configure your environment. By default, PySpur uses a local PostgreSQL database. To use an external database, modify the `POSTGRES_*` variables in `.env`.
 
@@ -218,8 +218,6 @@
 ## Note on supported models
 PySpur only works with models that support structured-output and json mode. Most newer models should be good, but it would still be good to confirm this from Ollama documentation for the model you wish to use.
 
-=======
->>>>>>> dea1bed7
 # ⭐ Support us
 
 You can support us in our work by leaving a star! Thank you!
